// Copyright (c) 2012-2020 Wojciech Figat. All rights reserved.

namespace FlaxEngine.GUI
{
    /// <summary>
    /// Describes GUI controls style (which fonts and colors use etc.). Defines the default values used by the GUI control.s
    /// </summary>
    public class Style
    {
        /// <summary>
        /// Global GUI style used by all the controls.
        /// </summary>
        public static Style Current { get; set; }

        [Serialize]
        private FontReference _fontTitle;

        /// <summary>
        /// The font title.
        /// </summary>
        [NoSerialize]
        [EditorOrder(10)]
        public Font FontTitle
        {
            get => _fontTitle.GetFont();
            set => _fontTitle = new FontReference(value);
        }

        [Serialize]
        private FontReference _fontLarge;

        /// <summary>
        /// The font large.
        /// </summary>
        [NoSerialize]
        [EditorOrder(20)]
        public Font FontLarge
        {
            get => _fontLarge.GetFont();
            set => _fontLarge = new FontReference(value);
        }

        [Serialize]
        private FontReference _fontMedium;

        /// <summary>
        /// The font medium.
        /// </summary>
        [NoSerialize]
        [EditorOrder(30)]
        public Font FontMedium
        {
            get => _fontMedium.GetFont();
            set => _fontMedium = new FontReference(value);
        }

        [Serialize]
        private FontReference _fontSmall;

        /// <summary>
        /// The font small.
        /// </summary>
        [NoSerialize]
        [EditorOrder(40)]
        public Font FontSmall
        {
            get => _fontSmall.GetFont();
            set => _fontSmall = new FontReference(value);
        }

        /// <summary>
        /// The background color.
        /// </summary>
        [EditorOrder(60)]
        public Color Background;

        /// <summary>
        /// The light background color.
        /// </summary>
        [EditorOrder(70)]
        public Color LightBackground;

        /// <summary>
        /// The drag window color.
        /// </summary>
        [EditorOrder(80)]
        public Color DragWindow;

        /// <summary>
        /// The foreground color.
        /// </summary>
        [EditorOrder(90)]
        public Color Foreground;

        /// <summary>
        /// The foreground grey.
        /// </summary>
        [EditorOrder(100)]
        public Color ForegroundGrey;

        /// <summary>
        /// The foreground disabled.
        /// </summary>
        [EditorOrder(110)]
        public Color ForegroundDisabled;

        /// <summary>
        /// The background highlighted color.
        /// </summary>
        [EditorOrder(120)]
        public Color BackgroundHighlighted;

        /// <summary>
        /// The border highlighted color.
        /// </summary>
        [EditorOrder(130)]
        public Color BorderHighlighted;

        /// <summary>
        /// The background selected color.
        /// </summary>
        [EditorOrder(140)]
        public Color BackgroundSelected;

        /// <summary>
        /// The border selected color.
        /// </summary>
        [EditorOrder(150)]
        public Color BorderSelected;

        /// <summary>
        /// The background normal color.
        /// </summary>
        [EditorOrder(160)]
        public Color BackgroundNormal;

        /// <summary>
        /// The border normal color.
        /// </summary>
        [EditorOrder(170)]
        public Color BorderNormal;

        /// <summary>
        /// The text box background color.
        /// </summary>
        [EditorOrder(180)]
        public Color TextBoxBackground;

        /// <summary>
        /// The text box background selected color.
        /// </summary>
        [EditorOrder(190)]
        public Color TextBoxBackgroundSelected;

        /// <summary>
        /// The progress normal color.
        /// </summary>
        [EditorOrder(200)]
        public Color ProgressNormal;

        /// <summary>
        /// The arrow right icon.
        /// </summary>
<<<<<<< HEAD
        public SpriteHandle ArrowRight;
=======
        [EditorOrder(220)]
        public Sprite ArrowRight;
>>>>>>> c00b7cb8

        /// <summary>
        /// The arrow down icon.
        /// </summary>
<<<<<<< HEAD
        public SpriteHandle ArrowDown;
=======
        [EditorOrder(230)]
        public Sprite ArrowDown;
>>>>>>> c00b7cb8

        /// <summary>
        /// The search icon.
        /// </summary>
<<<<<<< HEAD
        public SpriteHandle Search;
=======
        [EditorOrder(240)]
        public Sprite Search;
>>>>>>> c00b7cb8

        /// <summary>
        /// The settings icon.
        /// </summary>
<<<<<<< HEAD
        public SpriteHandle Settings;
=======
        [EditorOrder(250)]
        public Sprite Settings;
>>>>>>> c00b7cb8

        /// <summary>
        /// The cross icon.
        /// </summary>
<<<<<<< HEAD
        public SpriteHandle Cross;
=======
        [EditorOrder(260)]
        public Sprite Cross;
>>>>>>> c00b7cb8

        /// <summary>
        /// The CheckBox intermediate icon.
        /// </summary>
<<<<<<< HEAD
        public SpriteHandle CheckBoxIntermediate;
=======
        [EditorOrder(270)]
        public Sprite CheckBoxIntermediate;
>>>>>>> c00b7cb8

        /// <summary>
        /// The CheckBox tick icon.
        /// </summary>
<<<<<<< HEAD
        public SpriteHandle CheckBoxTick;
=======
        [EditorOrder(280)]
        public Sprite CheckBoxTick;
>>>>>>> c00b7cb8

        /// <summary>
        /// The status bar size grip icon.
        /// </summary>
<<<<<<< HEAD
        public SpriteHandle StatusBarSizeGrip;
=======
        [EditorOrder(290)]
        public Sprite StatusBarSizeGrip;
>>>>>>> c00b7cb8

        /// <summary>
        /// The translate icon.
        /// </summary>
<<<<<<< HEAD
        public SpriteHandle Translate;
=======
        [EditorOrder(300)]
        public Sprite Translate;
>>>>>>> c00b7cb8

        /// <summary>
        /// The rotate icon.
        /// </summary>
<<<<<<< HEAD
        public SpriteHandle Rotate;
=======
        [EditorOrder(310)]
        public Sprite Rotate;
>>>>>>> c00b7cb8

        /// <summary>
        /// The scale icon.
        /// </summary>
<<<<<<< HEAD
        public SpriteHandle Scale;
=======
        [EditorOrder(320)]
        public Sprite Scale;
>>>>>>> c00b7cb8

        /// <summary>
        /// The shared tooltip control used by the controls if no custom tooltip is provided.
        /// </summary>
        [EditorOrder(340)]
        public Tooltip SharedTooltip;
    }
}<|MERGE_RESOLUTION|>--- conflicted
+++ resolved
@@ -161,112 +161,68 @@
         /// <summary>
         /// The arrow right icon.
         /// </summary>
-<<<<<<< HEAD
+        [EditorOrder(220)]
         public SpriteHandle ArrowRight;
-=======
-        [EditorOrder(220)]
-        public Sprite ArrowRight;
->>>>>>> c00b7cb8
 
         /// <summary>
         /// The arrow down icon.
         /// </summary>
-<<<<<<< HEAD
+        [EditorOrder(230)]
         public SpriteHandle ArrowDown;
-=======
-        [EditorOrder(230)]
-        public Sprite ArrowDown;
->>>>>>> c00b7cb8
 
         /// <summary>
         /// The search icon.
         /// </summary>
-<<<<<<< HEAD
+        [EditorOrder(240)]
         public SpriteHandle Search;
-=======
-        [EditorOrder(240)]
-        public Sprite Search;
->>>>>>> c00b7cb8
 
         /// <summary>
         /// The settings icon.
         /// </summary>
-<<<<<<< HEAD
+        [EditorOrder(250)]
         public SpriteHandle Settings;
-=======
-        [EditorOrder(250)]
-        public Sprite Settings;
->>>>>>> c00b7cb8
 
         /// <summary>
         /// The cross icon.
         /// </summary>
-<<<<<<< HEAD
+        [EditorOrder(260)]
         public SpriteHandle Cross;
-=======
-        [EditorOrder(260)]
-        public Sprite Cross;
->>>>>>> c00b7cb8
 
         /// <summary>
         /// The CheckBox intermediate icon.
         /// </summary>
-<<<<<<< HEAD
+        [EditorOrder(270)]
         public SpriteHandle CheckBoxIntermediate;
-=======
-        [EditorOrder(270)]
-        public Sprite CheckBoxIntermediate;
->>>>>>> c00b7cb8
 
         /// <summary>
         /// The CheckBox tick icon.
         /// </summary>
-<<<<<<< HEAD
+        [EditorOrder(280)]
         public SpriteHandle CheckBoxTick;
-=======
-        [EditorOrder(280)]
-        public Sprite CheckBoxTick;
->>>>>>> c00b7cb8
 
         /// <summary>
         /// The status bar size grip icon.
         /// </summary>
-<<<<<<< HEAD
+        [EditorOrder(290)]
         public SpriteHandle StatusBarSizeGrip;
-=======
-        [EditorOrder(290)]
-        public Sprite StatusBarSizeGrip;
->>>>>>> c00b7cb8
 
         /// <summary>
         /// The translate icon.
         /// </summary>
-<<<<<<< HEAD
+        [EditorOrder(300)]
         public SpriteHandle Translate;
-=======
-        [EditorOrder(300)]
-        public Sprite Translate;
->>>>>>> c00b7cb8
 
         /// <summary>
         /// The rotate icon.
         /// </summary>
-<<<<<<< HEAD
+        [EditorOrder(310)]
         public SpriteHandle Rotate;
-=======
-        [EditorOrder(310)]
-        public Sprite Rotate;
->>>>>>> c00b7cb8
 
         /// <summary>
         /// The scale icon.
         /// </summary>
-<<<<<<< HEAD
+        [EditorOrder(320)]
         public SpriteHandle Scale;
-=======
-        [EditorOrder(320)]
-        public Sprite Scale;
->>>>>>> c00b7cb8
 
         /// <summary>
         /// The shared tooltip control used by the controls if no custom tooltip is provided.
