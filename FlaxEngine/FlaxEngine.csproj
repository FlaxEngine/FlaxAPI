﻿<?xml version="1.0" encoding="utf-8"?>
<Project DefaultTargets="Build" ToolsVersion="15.0" xmlns="http://schemas.microsoft.com/developer/msbuild/2003">
  <Import Project="$(MSBuildExtensionsPath)\$(MSBuildToolsVersion)\Microsoft.Common.props" Condition="Exists('$(MSBuildExtensionsPath)\$(MSBuildToolsVersion)\Microsoft.Common.props')" />
  <PropertyGroup>
    <Configuration Condition=" '$(Configuration)' == '' ">Debug</Configuration>
    <Platform Condition=" '$(Platform)' == '' ">AnyCPU</Platform>
    <ProjectTypeGuids>{BE633490-FBA4-41EB-80D4-EFA312592B8E};{FAE04EC0-301F-11D3-BF4B-00C04F79EFBC}</ProjectTypeGuids>
    <ProjectGuid>{7A23ADF2-CAB0-4ED9-9EDC-D9A2B9E51B21}</ProjectGuid>
    <OutputType>Library</OutputType>
    <RootNamespace>FlaxEngine</RootNamespace>
    <AssemblyName>FlaxEngine</AssemblyName>
    <TargetFrameworkVersion>v4.5</TargetFrameworkVersion>
    <FileAlignment>512</FileAlignment>
    <TargetFrameworkProfile />
  </PropertyGroup>
  <PropertyGroup Condition=" '$(Configuration)|$(Platform)' == 'Debug|AnyCPU' ">
    <DebugSymbols>true</DebugSymbols>
    <DebugType>portable</DebugType>
    <Optimize>false</Optimize>
    <OutputPath>..\bin\</OutputPath>
    <BaseIntermediateOutputPath>..\obj\</BaseIntermediateOutputPath>
    <IntermediateOutputPath>..\obj\Debug\</IntermediateOutputPath>
    <DefineConstants>DEBUG;FLAX;FLAX_ASSERTIONS</DefineConstants>
    <ErrorReport>prompt</ErrorReport>
    <WarningLevel>4</WarningLevel>
    <AllowUnsafeBlocks>true</AllowUnsafeBlocks>
    <DocumentationFile>..\bin\FlaxEngine.xml</DocumentationFile>
    <UseVSHostingProcess>true</UseVSHostingProcess>
  </PropertyGroup>
  <PropertyGroup Condition=" '$(Configuration)|$(Platform)' == 'Release|AnyCPU' ">
    <DebugSymbols>true</DebugSymbols>
    <DebugType>portable</DebugType>
    <Optimize>true</Optimize>
    <OutputPath>..\bin\</OutputPath>
    <BaseIntermediateOutputPath>..\obj\</BaseIntermediateOutputPath>
    <IntermediateOutputPath>..\obj\Release\</IntermediateOutputPath>
    <DefineConstants>FLAX;FLAX_ASSERTIONS</DefineConstants>
    <ErrorReport>prompt</ErrorReport>
    <WarningLevel>4</WarningLevel>
    <AllowUnsafeBlocks>true</AllowUnsafeBlocks>
    <DocumentationFile>..\bin\FlaxEngine.xml</DocumentationFile>
    <UseVSHostingProcess>true</UseVSHostingProcess>
  </PropertyGroup>
  <ItemGroup>
    <Reference Include="System" />
    <Reference Include="System.Xml" />
    <Reference Include="System.Core" />
    <Reference Include="Newtonsoft.Json">
      <HintPath>..\Tools\Bin\Newtonsoft.Json.dll</HintPath>
    </Reference>
  </ItemGroup>
  <ItemGroup>
    <Compile Include="API\Actors\Collider.cs" />
    <Compile Include="API\Actors\Collider.Gen.cs" />
    <Compile Include="API\Actors\Foliage.cs" />
    <Compile Include="API\Actors\Foliage.Gen.cs" />
    <Compile Include="API\Actors\Joint.cs" />
    <Compile Include="API\Actors\Joint.Gen.cs" />
    <Compile Include="API\Actors\NavLink.Gen.cs" />
    <Compile Include="API\Actors\NavMeshBoundsVolume.Gen.cs" />
    <Compile Include="API\Actors\ParticleEffect.cs" />
    <Compile Include="API\Actors\ParticleEffect.Gen.cs" />
    <Compile Include="API\Actors\RigidBody.cs" />
    <Compile Include="API\Actors\RigidBody.Gen.cs" />
    <Compile Include="API\Actors\SceneAnimationPlayer.Gen.cs" />
    <Compile Include="API\Actors\TextRender.Gen.cs" />
    <Compile Include="API\Actors\UICanvas.cs" />
    <Compile Include="API\Actors\UICanvas.Gen.cs" />
    <Compile Include="API\Actors\UIControl.cs" />
    <Compile Include="API\Actors\UIControl.Gen.cs" />
    <Compile Include="API\Animations\AlphaBlend.Gen.cs" />
    <Compile Include="API\Animations\AnimationGraph.cs" />
    <Compile Include="API\Animations\AnimGraph.Gen.cs" />
    <Compile Include="API\Animations\SceneAnimation.Gen.cs" />
    <Compile Include="API\Audio\Audio.cs" />
    <Compile Include="API\Audio\Audio.Gen.cs" />
    <Compile Include="API\Audio\AudioClip.Gen.cs" />
    <Compile Include="API\Audio\AudioDevice.Gen.cs" />
    <Compile Include="API\Audio\AudioListener.Gen.cs" />
    <Compile Include="API\Audio\AudioSource.Gen.cs" />
    <Compile Include="API\Audio\Types.Gen.cs" />
    <Compile Include="API\BinaryAssets\ParticleEmitter.cs" />
    <Compile Include="API\BinaryAssets\ParticleEmitter.Gen.cs" />
    <Compile Include="API\BinaryAssets\ParticleSystem.cs" />
    <Compile Include="API\BinaryAssets\ParticleSystem.Gen.cs" />
    <Compile Include="API\Colliders\BoxCollider.Gen.cs" />
    <Compile Include="API\Colliders\CapsuleCollider.Gen.cs" />
    <Compile Include="API\Colliders\CharacterController.cs" />
    <Compile Include="API\Colliders\CharacterController.Gen.cs" />
    <Compile Include="API\Colliders\MeshCollider.Gen.cs" />
    <Compile Include="API\Colliders\SphereCollider.Gen.cs" />
    <Compile Include="API\Content\Animation.Gen.cs" />
    <Compile Include="API\Content\AnimationGraph.Gen.cs" />
    <Compile Include="API\Content\Asset.cs" />
    <Compile Include="API\Content\Asset.Gen.cs" />
    <Compile Include="API\Content\AssetInfo.Gen.cs" />
    <Compile Include="API\Content\BinaryAsset.Gen.cs" />
    <Compile Include="API\Content\Content.cs" />
    <Compile Include="API\Content\Content.Gen.cs" />
    <Compile Include="API\Content\CubeTexture.Gen.cs" />
    <Compile Include="API\Content\IESProfile.Gen.cs" />
    <Compile Include="API\Content\JsonAsset.cs" />
    <Compile Include="API\Content\JsonAsset.Gen.cs" />
    <Compile Include="API\Content\Material.Gen.cs" />
    <Compile Include="API\Content\MaterialBase.cs" />
    <Compile Include="API\Content\MaterialBase.Gen.cs" />
    <Compile Include="API\Content\MaterialInstance.Gen.cs" />
    <Compile Include="API\Content\Model.Gen.cs" />
    <Compile Include="API\Content\ModelBase.Gen.cs" />
    <Compile Include="API\Content\RawDataAsset.Gen.cs" />
    <Compile Include="API\Content\Shader.Gen.cs" />
    <Compile Include="API\Content\SkeletonMask.Gen.cs" />
    <Compile Include="API\Content\SkinnedModel.cs" />
    <Compile Include="API\Content\SkinnedModel.Gen.cs" />
    <Compile Include="API\Content\Texture.Gen.cs" />
    <Compile Include="API\Core\Log.Gen.cs" />
    <Compile Include="API\Core\PlatformSettings.Gen.cs" />
    <Compile Include="API\CSG\Types.Gen.cs" />
    <Compile Include="API\Debug\DebugDraw.cs" />
    <Compile Include="API\Debug\DebugDraw.Gen.cs" />
    <Compile Include="API\Graphics\Enums.Gen.cs" />
    <Compile Include="API\Graphics\GPUAdapter.Gen.cs" />
    <Compile Include="API\Graphics\GPUBuffer.Gen.cs" />
    <Compile Include="API\Graphics\GPUContext.Gen.cs" />
    <Compile Include="API\Graphics\GPUDevice.Gen.cs" />
    <Compile Include="API\Graphics\GPULimits.Gen.cs" />
    <Compile Include="API\Graphics\GPUResource.Gen.cs" />
    <Compile Include="API\Graphics\GPUTexture.Gen.cs" />
    <Compile Include="API\Graphics\GPUTextureDescription.cs" />
    <Compile Include="API\Graphics\GPUTextureDescription.Gen.cs" />
    <Compile Include="API\Graphics\MaterialInfo.cs" />
    <Compile Include="API\Graphics\MaterialInfo.Gen.cs" />
    <Compile Include="API\Graphics\MaterialParams.cs" />
    <Compile Include="API\Graphics\MaterialParams.Gen.cs" />
    <Compile Include="API\Graphics\MaterialSlot.Gen.cs" />
    <Compile Include="API\Graphics\Mesh.cs" />
    <Compile Include="API\Graphics\Mesh.Gen.cs" />
    <Compile Include="API\Graphics\Model.cs" />
    <Compile Include="API\Graphics\ModelInstanceEntry.Gen.cs" />
    <Compile Include="API\Graphics\ModelLOD.Gen.cs" />
    <Compile Include="API\Graphics\PixelFormat.Gen.cs" />
    <Compile Include="API\Graphics\PixelFormatExtensions.Gen.cs" />
    <Compile Include="API\Graphics\PostProcessSettings.cs" />
    <Compile Include="API\Graphics\PostProcessSettings.Gen.cs" />
    <Compile Include="API\Graphics\RenderBuffers.Gen.cs" />
    <Compile Include="API\Graphics\RenderTargetPool.Gen.cs" />
    <Compile Include="API\Graphics\RenderTask.cs" />
    <Compile Include="API\Graphics\RenderTask.Gen.cs" />
    <Compile Include="API\Graphics\RenderTools.Gen.cs" />
    <Compile Include="API\Graphics\RenderView.cs" />
    <Compile Include="API\Graphics\SkeletonData.Gen.cs" />
    <Compile Include="API\Graphics\SkinnedMesh.cs" />
    <Compile Include="API\Graphics\SkinnedMesh.Gen.cs" />
    <Compile Include="API\Graphics\TextureBase.cs" />
    <Compile Include="API\Graphics\TextureBase.Gen.cs" />
    <Compile Include="API\Input\Enums.Gen.cs" />
    <Compile Include="API\Input\Gamepad.Gen.cs" />
    <Compile Include="API\Input\Input.cs" />
    <Compile Include="API\Input\Input.Gen.cs" />
    <Compile Include="API\Input\InputDevice.Gen.cs" />
    <Compile Include="API\Input\Keyboard.Gen.cs" />
    <Compile Include="API\Input\Keys.Gen.cs" />
    <Compile Include="API\Input\Mouse.Gen.cs" />
    <Compile Include="API\Input\VirtualInput.Gen.cs" />
    <Compile Include="API\Joints\D6Joint.cs" />
    <Compile Include="API\Joints\D6Joint.Gen.cs" />
    <Compile Include="API\Joints\DistanceJoint.cs" />
    <Compile Include="API\Joints\DistanceJoint.Gen.cs" />
    <Compile Include="API\Joints\FixedJoint.Gen.cs" />
    <Compile Include="API\Joints\HingeJoint.cs" />
    <Compile Include="API\Joints\HingeJoint.Gen.cs" />
    <Compile Include="API\Joints\SliderJoint.cs" />
    <Compile Include="API\Joints\SliderJoint.Gen.cs" />
    <Compile Include="API\Joints\SphericalJoint.cs" />
    <Compile Include="API\Joints\SphericalJoint.Gen.cs" />
<<<<<<< HEAD
    <Compile Include="API\Level\Actor.cs" />
    <Compile Include="API\Level\Actor.Gen.cs" />
    <Compile Include="API\Level\AnimatedModel.Gen.cs" />
    <Compile Include="API\Level\BoneSocket.Gen.cs" />
    <Compile Include="API\Level\BoxBrush.Gen.cs" />
    <Compile Include="API\Level\Camera.Gen.cs" />
    <Compile Include="API\Level\Decal.Gen.cs" />
    <Compile Include="API\Level\DirectionalLight.Gen.cs" />
    <Compile Include="API\Level\EmptyActor.Gen.cs" />
    <Compile Include="API\Level\EnvironmentProbe.Gen.cs" />
    <Compile Include="API\Level\ExponentialHeightFog.Gen.cs" />
    <Compile Include="API\Level\Level.cs" />
    <Compile Include="API\Level\Level.Gen.cs" />
    <Compile Include="API\Level\Light.Gen.cs" />
    <Compile Include="API\Level\ModelInstanceActor.Gen.cs" />
    <Compile Include="API\Level\PointLight.Gen.cs" />
    <Compile Include="API\Level\PostFxVolume.Gen.cs" />
    <Compile Include="API\Level\Prefab.Gen.cs" />
    <Compile Include="API\Level\PrefabManager.Gen.cs" />
    <Compile Include="API\Level\Scene.cs" />
    <Compile Include="API\Level\Scene.Gen.cs" />
    <Compile Include="API\Level\SceneObject.Gen.cs" />
    <Compile Include="API\Level\Sky.Gen.cs" />
    <Compile Include="API\Level\Skybox.Gen.cs" />
    <Compile Include="API\Level\SkyLight.Gen.cs" />
    <Compile Include="API\Level\SpotLight.Gen.cs" />
    <Compile Include="API\Level\StaticModel.Gen.cs" />
    <Compile Include="API\Level\Types.Gen.cs" />
    <Compile Include="API\Navigation\Navigation.Gen.cs" />
=======
    <Compile Include="API\Lights\LightWithShadow.cs" />
    <Compile Include="API\Lights\LightWithShadow.Gen.cs" />
    <Compile Include="API\Lights\SkyLight.cs" />
    <Compile Include="API\Lights\SkyLight.Gen.cs" />
    <Compile Include="API\LightWithShadows\DirectionalLight.cs" />
    <Compile Include="API\LightWithShadows\DirectionalLight.Gen.cs" />
    <Compile Include="API\LightWithShadows\PointLight.cs" />
    <Compile Include="API\LightWithShadows\PointLight.Gen.cs" />
    <Compile Include="API\LightWithShadows\SpotLight.cs" />
    <Compile Include="API\LightWithShadows\SpotLight.Gen.cs" />
    <Compile Include="API\MaterialBases\Material.cs" />
    <Compile Include="API\MaterialBases\Material.Gen.cs" />
    <Compile Include="API\MaterialBases\MaterialInstance.cs" />
    <Compile Include="API\MaterialBases\MaterialInstance.Gen.cs" />
    <Compile Include="API\Objects\Actor.cs" />
    <Compile Include="API\Objects\Actor.Gen.cs">
      <DependentUpon>Actor.cs</DependentUpon>
    </Compile>
    <Compile Include="API\Objects\Asset.cs" />
    <Compile Include="API\Objects\Asset.Gen.cs">
      <DependentUpon>Asset.cs</DependentUpon>
    </Compile>
    <Compile Include="API\Objects\Font.cs" />
    <Compile Include="API\Objects\Font.Gen.cs">
      <DependentUpon>Font.cs</DependentUpon>
    </Compile>
    <Compile Include="API\Objects\GPUContext.cs" />
    <Compile Include="API\Objects\GPUContext.Gen.cs" />
    <Compile Include="API\Objects\GPUResource.cs" />
    <Compile Include="API\Objects\GPUResource.Gen.cs" />
    <Compile Include="API\Objects\RenderBuffers.cs" />
    <Compile Include="API\Objects\RenderBuffers.Gen.cs" />
    <Compile Include="API\Profiling.cs" />
    <Compile Include="API\ProfilingTools.Gen.cs" />
    <Compile Include="API\Static\RenderTargetPool.cs" />
    <Compile Include="API\Static\RenderTargetPool.Gen.cs" />
    <Compile Include="API\Objects\RenderTask.cs" />
    <Compile Include="API\Objects\RenderTask.Gen.cs" />
>>>>>>> d361823e
    <Compile Include="API\Objects\Script.cs" />
    <Compile Include="API\Objects\Script.Gen.cs" />
    <Compile Include="API\Objects\Window.cs" />
    <Compile Include="API\Objects\Window.Gen.cs" />
    <Compile Include="API\Physics\CollisionData.Gen.cs" />
    <Compile Include="API\Physics\Physics.Gen.cs" />
    <Compile Include="API\Physics\PhysicsColliderActor.Gen.cs" />
    <Compile Include="API\Physics\Types.Gen.cs" />
    <Compile Include="API\Platform\CreateWindowSettings.Gen.cs" />
    <Compile Include="API\Platform\Defines.Gen.cs" />
    <Compile Include="API\Platform\MessageBox.Gen.cs" />
    <Compile Include="API\Platform\WindowBase.Gen.cs" />
    <Compile Include="API\Render2D\Font.Gen.cs" />
    <Compile Include="API\Render2D\FontAsset.cs" />
    <Compile Include="API\Render2D\FontAsset.Gen.cs" />
    <Compile Include="API\Render2D\FontTextureAtlas.Gen.cs" />
    <Compile Include="API\Render2D\Render2D.cs" />
    <Compile Include="API\Render2D\Render2D.Gen.cs" />
    <Compile Include="API\Render2D\SpriteAtlas.cs" />
    <Compile Include="API\Render2D\SpriteAtlas.Gen.cs" />
    <Compile Include="API\Render2D\TextLayoutOptions.cs" />
    <Compile Include="API\Render2D\TextLayoutOptions.Gen.cs" />
    <Compile Include="API\Render2D\TextRange.cs" />
    <Compile Include="API\Renderer\Lightmaps.Gen.cs" />
    <Compile Include="API\Renderer\Renderer.cs" />
    <Compile Include="API\Renderer\Renderer.Gen.cs" />
    <Compile Include="API\Renderer\RenderList.Gen.cs" />
    <Compile Include="API\Static\Globals.cs" />
    <Compile Include="API\Static\Globals.Gen.cs" />
    <Compile Include="API\Static\GraphicsSettings.cs" />
    <Compile Include="API\Static\GraphicsSettings.Gen.cs" />
    <Compile Include="API\Static\MessageBox.cs" />
    <Compile Include="API\Static\MessageBox.Gen.cs" />
    <Compile Include="API\Static\Physics.cs" />
    <Compile Include="API\Static\Physics.Gen.cs" />
    <Compile Include="API\Static\Platform.cs" />
    <Compile Include="API\Static\Platform.Gen.cs" />
    <Compile Include="API\Static\PluginManager.cs" />
    <Compile Include="API\Static\PluginManager.Gen.cs" />
    <Compile Include="API\Static\Profiler.cs" />
    <Compile Include="API\Static\Profiler.Gen.cs" />
    <Compile Include="API\Static\Screen.Gen.cs" />
    <Compile Include="API\Static\Scripting.cs" />
    <Compile Include="API\Static\Time.cs" />
    <Compile Include="API\Static\Time.Gen.cs" />
    <Compile Include="API\Terrain\Terrain.cs" />
    <Compile Include="API\Terrain\Terrain.Gen.cs" />
    <Compile Include="API\Utilities\Screenshot.Gen.cs" />
    <Compile Include="API\Visject\GraphParameter.Gen.cs" />
    <Compile Include="Assertions\Assert.cs" />
    <Compile Include="Assertions\AssertionException.cs" />
    <Compile Include="Assertions\FloatComparer.cs" />
    <Compile Include="Attributes\ExecuteInEditModeAttribute.cs" />
    <Compile Include="Attributes\MemberCollectionAttribute.cs" />
    <Compile Include="Attributes\MonoPInvokeCallbackAttribute.cs" />
    <Compile Include="Attributes\NoAnimateAttribute.cs" />
    <Compile Include="Attributes\NoSerializeAttribute.cs" />
    <Compile Include="Attributes\RequireChildActorAttribute.cs" />
    <Compile Include="Attributes\SerializeAttribute.cs" />
    <Compile Include="Attributes\UnmanagedCallAttribute.cs" />
    <Compile Include="Attributes\Editor\AssetReferenceAttribute.cs" />
    <Compile Include="Attributes\Editor\CustomEditorAliasAttribute.cs" />
    <Compile Include="Attributes\Editor\CustomEditorAttribute.cs" />
    <Compile Include="Attributes\Editor\DefaultEditorAttribute.cs" />
    <Compile Include="Attributes\Editor\EditorDisplayAttribute.cs" />
    <Compile Include="Attributes\Editor\EditorOrderAttribute.cs" />
    <Compile Include="Attributes\Editor\EnumDisplayAttribute.cs" />
    <Compile Include="Attributes\Editor\ExpandGroupsAttribute.cs" />
    <Compile Include="Attributes\Editor\HeaderAttribute.cs" />
    <Compile Include="Attributes\Editor\HideInEditorAttribute.cs" />
    <Compile Include="Attributes\Editor\LimitAttribute.cs" />
    <Compile Include="Attributes\Editor\MultilineTextAttribute.cs" />
    <Compile Include="Attributes\Editor\RangeAttribute.cs" />
    <Compile Include="Attributes\Editor\ReadOnlyAttribute.cs" />
    <Compile Include="Attributes\Editor\ShowInEditorAttribute.cs" />
    <Compile Include="Attributes\Editor\SpaceAttribute.cs" />
    <Compile Include="Attributes\Editor\TooltipAttribute.cs" />
    <Compile Include="Attributes\Editor\VisibleIfAttribute.cs" />
    <Compile Include="Collections\CircularBuffer.cs" />
    <Compile Include="Collections\IOrderedDictionary.cs" />
    <Compile Include="Collections\OrderedDictionary.cs" />
    <Compile Include="Engine\Collision.cs" />
    <Compile Include="Engine\ContactPoint.cs" />
    <Compile Include="Engine\CreateWindowSettings.cs" />
    <Compile Include="Engine\Curve.cs" />
    <Compile Include="Engine\Debug.cs" />
    <Compile Include="Engine\FontReference.cs" />
    <Compile Include="Engine\IDrawable.cs" />
    <Compile Include="Engine\ILogger.cs" />
    <Compile Include="Engine\ILogHandler.cs" />
    <Compile Include="Engine\InputAxis.cs" />
    <Compile Include="Engine\InputEvent.cs" />
    <Compile Include="Engine\ISceneObject.cs" />
    <Compile Include="Engine\ITransformable.cs" />
    <Compile Include="Engine\Limits.cs" />
    <Compile Include="Engine\Logger.cs" />
    <Compile Include="Engine\Object.cs" />
    <Compile Include="Engine\PhysicalMaterial.cs" />
    <Compile Include="Engine\PostProcessEffect.cs" />
    <Compile Include="Engine\SceneReference.cs" />
    <Compile Include="Engine\SpringParameters.cs" />
    <Compile Include="Engine\Exceptions\FlaxException.cs" />
    <Compile Include="GUI\CanvasContainer.cs" />
    <Compile Include="GUI\CanvasRootControl.cs" />
    <Compile Include="GUI\ContainerControl.cs" />
    <Compile Include="GUI\Control.Bounds.cs" />
    <Compile Include="GUI\Control.cs" />
    <Compile Include="GUI\DragData.cs" />
    <Compile Include="GUI\DragDataFiles.cs" />
    <Compile Include="GUI\DragDataText.cs" />
    <Compile Include="GUI\Enums.cs" />
    <Compile Include="GUI\Margin.cs" />
    <Compile Include="GUI\RenderOutputControl.cs" />
    <Compile Include="GUI\RootControl.cs" />
    <Compile Include="GUI\ScrollableControl.cs" />
    <Compile Include="GUI\Style.cs" />
    <Compile Include="GUI\TextBlock.cs" />
    <Compile Include="GUI\TextBlockStyle.cs" />
    <Compile Include="GUI\Tooltip.cs" />
    <Compile Include="GUI\WindowRootControl.cs" />
    <Compile Include="GUI\Brushes\GPUTextureBrush.cs" />
    <Compile Include="GUI\Brushes\IBrush.cs" />
    <Compile Include="GUI\Brushes\LinearGradientBrush.cs" />
    <Compile Include="GUI\Brushes\MaterialBrush.cs" />
    <Compile Include="GUI\Brushes\SolidColorBrush.cs" />
    <Compile Include="GUI\Brushes\SpriteBrush.cs" />
    <Compile Include="GUI\Brushes\TextureBrush.cs" />
    <Compile Include="GUI\Common\Border.cs" />
    <Compile Include="GUI\Common\Button.cs" />
    <Compile Include="GUI\Common\CheckBox.cs" />
    <Compile Include="GUI\Common\Dropdown.cs" />
    <Compile Include="GUI\Common\Image.cs" />
    <Compile Include="GUI\Common\Label.cs" />
    <Compile Include="GUI\Common\ProgressBar.cs" />
    <Compile Include="GUI\Common\RichTextBox.cs" />
    <Compile Include="GUI\Common\RichTextBoxBase.cs" />
    <Compile Include="GUI\Common\Spacer.cs" />
    <Compile Include="GUI\Common\TextBox.cs" />
    <Compile Include="GUI\Common\TextBoxBase.cs" />
    <Compile Include="GUI\Panels\BlurPanel.cs" />
    <Compile Include="GUI\Panels\DropPanel.cs" />
    <Compile Include="GUI\Panels\GridPanel.cs" />
    <Compile Include="GUI\Panels\HorizontalPanel.cs" />
    <Compile Include="GUI\Panels\HScrollBar.cs" />
    <Compile Include="GUI\Panels\Panel.cs" />
    <Compile Include="GUI\Panels\PanelWithMargins.cs" />
    <Compile Include="GUI\Panels\ScrollBar.cs" />
    <Compile Include="GUI\Panels\SplitPanel.cs" />
    <Compile Include="GUI\Panels\TilesPanel.cs" />
    <Compile Include="GUI\Panels\UniformGridPanel.cs" />
    <Compile Include="GUI\Panels\VerticalPanel.cs" />
    <Compile Include="GUI\Panels\VScrollBar.cs" />
    <Compile Include="Internals\ClassLibraryInitializer.cs" />
    <Compile Include="Internals\DebugLogHandler.cs" />
    <Compile Include="Json\JsonSerializer.cs" />
    <Compile Include="Json\UnmanagedStringReader.cs" />
    <Compile Include="Json\JsonCustomSerializers\ExtendedDefaultContractResolver.cs" />
    <Compile Include="Math\BoundingBox.cs" />
    <Compile Include="Math\BoundingFrustum.cs" />
    <Compile Include="Math\BoundingSphere.cs" />
    <Compile Include="Math\CollisionsHelper.cs" />
    <Compile Include="Math\Color.cs" />
    <Compile Include="Math\Color.Palette.cs" />
    <Compile Include="Math\Color32.cs" />
    <Compile Include="Math\ColorHSV.cs" />
    <Compile Include="Math\FloatR10G10B10A2.cs" />
    <Compile Include="Math\FloatR11G11B10.cs" />
    <Compile Include="Math\Half.cs" />
    <Compile Include="Math\Half2.cs" />
    <Compile Include="Math\Half3.cs" />
    <Compile Include="Math\Half4.cs" />
    <Compile Include="Math\HalfUtils.cs" />
    <Compile Include="Math\Int2.cs" />
    <Compile Include="Math\Int3.cs" />
    <Compile Include="Math\Int4.cs" />
    <Compile Include="Math\Mathf.cs" />
    <Compile Include="Math\Matrix.cs" />
    <Compile Include="Math\Matrix2x2.cs" />
    <Compile Include="Math\Matrix3x3.cs" />
    <Compile Include="Math\OrientedBoundingBox.cs" />
    <Compile Include="Math\Plane.cs" />
    <Compile Include="Math\Quaternion.cs" />
    <Compile Include="Math\Ray.cs" />
    <Compile Include="Math\Rectangle.cs" />
    <Compile Include="Math\SphericalHarmonics.cs" />
    <Compile Include="Math\Transform.cs" />
    <Compile Include="Math\Vector2.cs" />
    <Compile Include="Math\Vector3.cs" />
    <Compile Include="Math\Vector4.cs" />
    <Compile Include="Math\Viewport.cs" />
    <Compile Include="Math\TypeConverters\ColorConverter.cs" />
    <Compile Include="Math\TypeConverters\Int2Converter.cs" />
    <Compile Include="Math\TypeConverters\Int3Converter.cs" />
    <Compile Include="Math\TypeConverters\Int4Converter.cs" />
    <Compile Include="Math\TypeConverters\QuaternionConverter.cs" />
    <Compile Include="Math\TypeConverters\Vector2Converter.cs" />
    <Compile Include="Math\TypeConverters\Vector3Converter.cs" />
    <Compile Include="Math\TypeConverters\Vector4Converter.cs" />
    <Compile Include="Plugins\GamePlugin.cs" />
    <Compile Include="Plugins\Plugin.cs" />
    <Compile Include="Plugins\PluginDescription.cs" />
    <Compile Include="Properties\AssemblyInfo.cs" />
    <Compile Include="Utilities\Extensions.cs" />
    <Compile Include="Utilities\PerlinNoise.cs" />
    <Compile Include="Utilities\State.cs" />
    <Compile Include="Utilities\StateMachine.cs" />
    <Compile Include="Utilities\StringUtils.cs" />
    <Compile Include="Utilities\Utils.cs" />
  </ItemGroup>
  <Import Project="$(MSBuildToolsPath)\Microsoft.CSharp.targets" />
</Project><|MERGE_RESOLUTION|>--- conflicted
+++ resolved
@@ -1,4 +1,4 @@
-﻿<?xml version="1.0" encoding="utf-8"?>
+<?xml version="1.0" encoding="utf-8"?>
 <Project DefaultTargets="Build" ToolsVersion="15.0" xmlns="http://schemas.microsoft.com/developer/msbuild/2003">
   <Import Project="$(MSBuildExtensionsPath)\$(MSBuildToolsVersion)\Microsoft.Common.props" Condition="Exists('$(MSBuildExtensionsPath)\$(MSBuildToolsVersion)\Microsoft.Common.props')" />
   <PropertyGroup>
@@ -50,6 +50,8 @@
     </Reference>
   </ItemGroup>
   <ItemGroup>
+    <Compile Include="API\Profiling.cs" />
+    <Compile Include="API\ProfilingTools.Gen.cs" />
     <Compile Include="API\Actors\Collider.cs" />
     <Compile Include="API\Actors\Collider.Gen.cs" />
     <Compile Include="API\Actors\Foliage.cs" />
@@ -118,6 +120,7 @@
     <Compile Include="API\CSG\Types.Gen.cs" />
     <Compile Include="API\Debug\DebugDraw.cs" />
     <Compile Include="API\Debug\DebugDraw.Gen.cs" />
+    <Compile Include="API\Engine\GameplayGlobals.Gen.cs" />
     <Compile Include="API\Graphics\Enums.Gen.cs" />
     <Compile Include="API\Graphics\GPUAdapter.Gen.cs" />
     <Compile Include="API\Graphics\GPUBuffer.Gen.cs" />
@@ -173,7 +176,6 @@
     <Compile Include="API\Joints\SliderJoint.Gen.cs" />
     <Compile Include="API\Joints\SphericalJoint.cs" />
     <Compile Include="API\Joints\SphericalJoint.Gen.cs" />
-<<<<<<< HEAD
     <Compile Include="API\Level\Actor.cs" />
     <Compile Include="API\Level\Actor.Gen.cs" />
     <Compile Include="API\Level\AnimatedModel.Gen.cs" />
@@ -203,46 +205,6 @@
     <Compile Include="API\Level\StaticModel.Gen.cs" />
     <Compile Include="API\Level\Types.Gen.cs" />
     <Compile Include="API\Navigation\Navigation.Gen.cs" />
-=======
-    <Compile Include="API\Lights\LightWithShadow.cs" />
-    <Compile Include="API\Lights\LightWithShadow.Gen.cs" />
-    <Compile Include="API\Lights\SkyLight.cs" />
-    <Compile Include="API\Lights\SkyLight.Gen.cs" />
-    <Compile Include="API\LightWithShadows\DirectionalLight.cs" />
-    <Compile Include="API\LightWithShadows\DirectionalLight.Gen.cs" />
-    <Compile Include="API\LightWithShadows\PointLight.cs" />
-    <Compile Include="API\LightWithShadows\PointLight.Gen.cs" />
-    <Compile Include="API\LightWithShadows\SpotLight.cs" />
-    <Compile Include="API\LightWithShadows\SpotLight.Gen.cs" />
-    <Compile Include="API\MaterialBases\Material.cs" />
-    <Compile Include="API\MaterialBases\Material.Gen.cs" />
-    <Compile Include="API\MaterialBases\MaterialInstance.cs" />
-    <Compile Include="API\MaterialBases\MaterialInstance.Gen.cs" />
-    <Compile Include="API\Objects\Actor.cs" />
-    <Compile Include="API\Objects\Actor.Gen.cs">
-      <DependentUpon>Actor.cs</DependentUpon>
-    </Compile>
-    <Compile Include="API\Objects\Asset.cs" />
-    <Compile Include="API\Objects\Asset.Gen.cs">
-      <DependentUpon>Asset.cs</DependentUpon>
-    </Compile>
-    <Compile Include="API\Objects\Font.cs" />
-    <Compile Include="API\Objects\Font.Gen.cs">
-      <DependentUpon>Font.cs</DependentUpon>
-    </Compile>
-    <Compile Include="API\Objects\GPUContext.cs" />
-    <Compile Include="API\Objects\GPUContext.Gen.cs" />
-    <Compile Include="API\Objects\GPUResource.cs" />
-    <Compile Include="API\Objects\GPUResource.Gen.cs" />
-    <Compile Include="API\Objects\RenderBuffers.cs" />
-    <Compile Include="API\Objects\RenderBuffers.Gen.cs" />
-    <Compile Include="API\Profiling.cs" />
-    <Compile Include="API\ProfilingTools.Gen.cs" />
-    <Compile Include="API\Static\RenderTargetPool.cs" />
-    <Compile Include="API\Static\RenderTargetPool.Gen.cs" />
-    <Compile Include="API\Objects\RenderTask.cs" />
-    <Compile Include="API\Objects\RenderTask.Gen.cs" />
->>>>>>> d361823e
     <Compile Include="API\Objects\Script.cs" />
     <Compile Include="API\Objects\Script.Gen.cs" />
     <Compile Include="API\Objects\Window.cs" />
