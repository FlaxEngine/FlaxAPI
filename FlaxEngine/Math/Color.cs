// Copyright (c) 2012-2019 Wojciech Figat. All rights reserved.

using System;
using System.ComponentModel;
using System.Runtime.CompilerServices;
using System.Runtime.InteropServices;

namespace FlaxEngine
{
    /// <summary>
    /// Representation of RGBA colors.
    /// </summary>
    [Serializable]
    [TypeConverter(typeof(TypeConverters.ColorConverter))]
    [StructLayout(LayoutKind.Sequential)]
    public partial struct Color
    {
        /// <summary>
        /// The size of the <see cref="Color" /> type, in bytes.
        /// </summary>
        public static readonly int SizeInBytes = Marshal.SizeOf(typeof(Color));

        /// <summary>
        /// Red component of the color.
        /// </summary>
        public float R;

        /// <summary>
        /// Green component of the color.
        /// </summary>
        public float G;

        /// <summary>
        /// Blue component of the color.
        /// </summary>
        public float B;

        /// <summary>
        /// Alpha component of the color.
        /// </summary>
        public float A;

        /// <summary>
        /// Gets or sets the component at the specified index.
        /// </summary>
        /// <value>The value of the red, green, blue, and alpha components, depending on the index.</value>
        /// <param name="index">The index of the component to access. Use 0 for the alpha component, 1 for the red component, 2 for the green component, and 3 for the blue component.</param>
        /// <returns>The value of the component at the specified index.</returns>
        /// <exception cref="System.IndexOutOfRangeException">Thrown when the <paramref name="index"/> is out of the range [0, 3].</exception>
        public float this[int index]
        {
            get
            {
                switch (index)
                {
                case 0:
                {
                    return R;
                }
                case 1:
                {
                    return G;
                }
                case 2:
                {
                    return B;
                }
                case 3:
                {
                    return A;
                }
                }
                throw new IndexOutOfRangeException("Invalid Color index!");
            }
            set
            {
                switch (index)
                {
                case 0:
                {
                    R = value;
                    break;
                }
                case 1:
                {
                    G = value;
                    break;
                }
                case 2:
                {
                    B = value;
                    break;
                }
                case 3:
                {
                    A = value;
                    break;
                }
                default:
                {
                    throw new IndexOutOfRangeException("Invalid Color index!");
                }
                }
            }
        }

        /// <summary>
        /// Returns the minimum color component value: Min(r,g,b).
        /// </summary>
        public float MinColorComponent => Mathf.Min(Mathf.Min(R, G), B);

        /// <summary>
        /// Returns the maximum color component value: Max(r,g,b).
        /// </summary>
        public float MaxColorComponent => Mathf.Max(Mathf.Max(R, G), B);

        /// <summary>
        /// Constructs a new Color with given r,g,b,a component.
        /// </summary>
        /// <param name="rgba">RGBA component.</param>
        public Color(float rgba)
        {
            R = rgba;
            G = rgba;
            B = rgba;
            A = rgba;
        }

        /// <summary>
        /// Constructs a new Color with given r,g,b,a components (values in range [0;1]).
        /// </summary>
        /// <param name="r">Red component.</param>
        /// <param name="g">Green component.</param>
        /// <param name="b">Blue component.</param>
        /// <param name="a">Alpha component.</param>
        public Color(float r, float g, float b, float a)
        {
            R = r;
            G = g;
            B = b;
            A = a;
        }

        /// <summary>
        /// Constructs a new Color with given r,g,b,a components (values in range [0;255]).
        /// </summary>
        /// <param name="r">Red component.</param>
        /// <param name="g">Green component.</param>
        /// <param name="b">Blue component.</param>
        /// <param name="a">Alpha component.</param>
        public Color(int r, int g, int b, int a = 255)
        {
            R = r / 255.0f;
            G = g / 255.0f;
            B = b / 255.0f;
            A = a / 255.0f;
        }

        /// <summary>
        /// Constructs a new Color with given r,g,b,a components (values in range [0;255]).
        /// </summary>
        /// <param name="r">Red component.</param>
        /// <param name="g">Green component.</param>
        /// <param name="b">Blue component.</param>
        /// <param name="a">Alpha component.</param>
        public Color(byte r, byte g, byte b, byte a = 255)
        {
            R = r / 255.0f;
            G = g / 255.0f;
            B = b / 255.0f;
            A = a / 255.0f;
        }

        /// <summary>
        /// Constructs a new Color with given r,g,b components and sets alpha to 1.
        /// </summary>
        /// <param name="r">Red component.</param>
        /// <param name="g">Green component.</param>
        /// <param name="b">Blue component.</param>
        public Color(float r, float g, float b)
        {
            R = r;
            G = g;
            B = b;
            A = 1f;
        }

        /// <summary>
        /// Initializes a new instance of the <see cref="Color"/> struct.
        /// </summary>
        /// <param name="values">The values to assign to the red, green, blue, and alpha components of the color. This must be an array with four elements.</param>
        /// <exception cref="ArgumentNullException">Thrown when <paramref name="values"/> is <c>null</c>.</exception>
        /// <exception cref="ArgumentOutOfRangeException">Thrown when <paramref name="values"/> contains more or less than four elements.</exception>
        public Color(float[] values)
        {
            if (values == null)
                throw new ArgumentNullException(nameof(values));
            if (values.Length != 4)
                throw new ArgumentOutOfRangeException(nameof(values), "There must be four and only four input values for Color.");

            R = values[0];
            G = values[1];
            B = values[2];
            A = values[3];
        }

        /// <summary>
        /// Duplicates color with multiplied alpha channel value.
        /// </summary>
        /// <param name="multiplier">The alpha channel multiplier.</param>
        /// <returns>The color with scaled alpha.</returns>
        public Color AlphaMultiplied(float multiplier)
        {
            return new Color(R, G, B, A * multiplier);
        }

        /// <inheritdoc />
        public override bool Equals(object other)
        {
            if (!(other is Color))
                return false;
            var color = (Color)other;
            return Equals(ref color);
        }

        /// <summary>
        /// Determines whether the specified <see cref="Color" /> is equal to this instance.
        /// </summary>
        /// <param name="other">The <see cref="Color" /> to compare with this instance.</param>
        /// <returns>
        /// <c>true</c> if the specified <see cref="Color" /> is equal to this instance; otherwise, <c>false</c>.
        /// </returns>
        [MethodImpl(MethodImplOptions.AggressiveInlining)]
        public bool Equals(ref Color other)
        {
            return Mathf.NearEqual(other.R, R) && Mathf.NearEqual(other.G, G) && Mathf.NearEqual(other.B, B) && Mathf.NearEqual(other.A, A);
        }

        /// <inheritdoc />
        public override int GetHashCode()
        {
            unchecked
            {
                int hashCode = R.GetHashCode();
                hashCode = (hashCode * 397) ^ G.GetHashCode();
                hashCode = (hashCode * 397) ^ B.GetHashCode();
                hashCode = (hashCode * 397) ^ A.GetHashCode();
                return hashCode;
            }
        }

        /// <summary>
        /// Creates <see cref="Color"/> from the RGB value and separate alpha channel.
        /// </summary>
        /// <param name="rgb">The packed RGB value.</param>
        /// <param name="a">The alpha channel value.</param>
        /// <returns>The color.</returns>
        public static Color FromRGB(uint rgb, float a = 1.0f)
        {
            return new Color(
                ((rgb >> 16) & 0xff) / 255.0f,
                ((rgb >> 8) & 0xff) / 255.0f,
                (rgb & 0xff) / 255.0f,
                a);
        }

        /// <summary>
        /// Gets the color value as the hexadecimal string.
        /// </summary>
        /// <returns></returns>
        public string ToHexString()
        {
            const string digits = "0123456789ABCDEF";

            byte r = (byte)(R * 255);
            byte g = (byte)(G * 255);
            byte b = (byte)(B * 255);
            byte a = (byte)(A * 255);

            var result = new char[8];

            result[0] = digits[(r >> 4) & 0x0f];
            result[1] = digits[(r) & 0x0f];

            result[2] = digits[(g >> 4) & 0x0f];
            result[3] = digits[(g) & 0x0f];

            result[4] = digits[(b >> 4) & 0x0f];
            result[5] = digits[(b) & 0x0f];

            result[6] = digits[(a >> 4) & 0x0f];
            result[7] = digits[(a) & 0x0f];

            return new string(result);
        }

        /// <summary>
        /// Creates <see cref="Color"/> from the hexadecimal string.
        /// </summary>
        /// <param name="hexString">The hexadecimal string.</param>
        /// <returns>The color.</returns>
        public static Color ParseHex(string hexString)
        {
            Color value;
            if (TryParseHex(hexString, out value))
            {
                return value;
            }
            throw new FormatException();
        }

        /// <summary>
        /// Creates <see cref="Color"/> from the hexadecimal string.
        /// </summary>
        /// <param name="hexString">The hexadecimal string.</param>
        /// <param name="value">Output value.</param>
        /// <returns>True if value has benn parsed, otherwise false.</returns>
        public static bool TryParseHex(string hexString, out Color value)
        {
            value = Black;

            if (string.IsNullOrEmpty(hexString))
                return false;

            int r, g, b, a = 255;

            int startIndex = hexString[0] == '#' ? 1 : 0;

            if (hexString.Length == 3 + startIndex)
            {
                r = StringUtils.HexDigit(hexString[startIndex++]);
                g = StringUtils.HexDigit(hexString[startIndex++]);
                b = StringUtils.HexDigit(hexString[startIndex]);

                r = (r << 4) + r;
                g = (g << 4) + g;
                b = (b << 4) + b;
            }
            else if (hexString.Length == 6 + startIndex)
            {
                r = (StringUtils.HexDigit(hexString[startIndex + 0]) << 4) + StringUtils.HexDigit(hexString[startIndex + 1]);
                g = (StringUtils.HexDigit(hexString[startIndex + 2]) << 4) + StringUtils.HexDigit(hexString[startIndex + 3]);
                b = (StringUtils.HexDigit(hexString[startIndex + 4]) << 4) + StringUtils.HexDigit(hexString[startIndex + 5]);
            }
            else if (hexString.Length == 8 + startIndex)
            {
                r = (StringUtils.HexDigit(hexString[startIndex + 0]) << 4) + StringUtils.HexDigit(hexString[startIndex + 1]);
                g = (StringUtils.HexDigit(hexString[startIndex + 2]) << 4) + StringUtils.HexDigit(hexString[startIndex + 3]);
                b = (StringUtils.HexDigit(hexString[startIndex + 4]) << 4) + StringUtils.HexDigit(hexString[startIndex + 5]);
                a = (StringUtils.HexDigit(hexString[startIndex + 6]) << 4) + StringUtils.HexDigit(hexString[startIndex + 7]);
            }
            else
            {
                return false;
            }

            value = new Color(r, g, b, a);
            return true;
        }

        /// <summary>
        /// Converts the color from a packed BGRA integer.
        /// </summary>
        /// <param name="color">A packed integer containing all four color components in BGRA order</param>
        /// <returns>A color.</returns>
        public static Color FromBgra(int color)
        {
            return new Color((byte)((color >> 16) & 255), (byte)((color >> 8) & 255), (byte)(color & 255), (byte)((color >> 24) & 255));
        }

        /// <summary>
        /// Converts the color from a packed BGRA integer.
        /// </summary>
        /// <param name="color">A packed integer containing all four color components in BGRA order</param>
        /// <returns>A color.</returns>
        public static Color FromBgra(uint color)
        {
            return FromBgra(unchecked((int)color));
        }

        /// <summary>
        /// Converts the color into a packed integer.
        /// </summary>
        /// <returns>A packed integer containing all four color components.</returns>
        public int ToBgra()
        {
            uint a = (uint)(A * 255.0f) & 255;
            uint r = (uint)(R * 255.0f) & 255;
            uint g = (uint)(G * 255.0f) & 255;
            uint b = (uint)(B * 255.0f) & 255;

            uint value = b;
            value |= g << 8;
            value |= r << 16;
            value |= a << 24;

            return (int)value;
        }

        /// <summary>
        /// Converts the color into a packed integer.
        /// </summary>
        /// <returns>A packed integer containing all four color components.</returns>
        public void ToBgra(out byte r, out byte g, out byte b, out byte a)
        {
            a = (byte)(A * 255.0f);
            r = (byte)(R * 255.0f);
            g = (byte)(G * 255.0f);
            b = (byte)(B * 255.0f);
        }

        /// <summary>
        /// Converts the color into a packed integer.
        /// </summary>
        /// <returns>A packed integer containing all four color components.</returns>
        public int ToRgba()
        {
            uint a = (uint)(A * 255.0f) & 255;
            uint r = (uint)(R * 255.0f) & 255;
            uint g = (uint)(G * 255.0f) & 255;
            uint b = (uint)(B * 255.0f) & 255;

            uint value = r;
            value |= g << 8;
            value |= b << 16;
            value |= a << 24;

            return (int)value;
        }

        /// <summary>
        /// Converts the color into a three component vector.
        /// </summary>
        /// <returns>A three component vector containing the red, green, and blue components of the color.</returns>
        public Vector3 ToVector3()
        {
            return new Vector3(R, G, B);
        }

        /// <summary>
        /// Converts the color into a four component vector.
        /// </summary>
        /// <returns>A four component vector containing all four color components.</returns>
        public Vector4 ToVector4()
        {
            return new Vector4(R, G, B, A);
        }

        /// <summary>
        /// Creates an array containing the elements of the color.
        /// </summary>
        /// <returns>A four-element array containing the components of the color.</returns>
        public float[] ToArray()
        {
            return new[]
            {
                R,
                G,
                B,
                A
            };
        }

        /// <summary>
        /// Converts this color from linear space to sRGB space.
        /// </summary>
        /// <returns>A color3 in sRGB space.</returns>
        public Color ToSRgb()
        {
            return new Color(Mathf.LinearToSRgb(R), Mathf.LinearToSRgb(G), Mathf.LinearToSRgb(B), A);
        }

        /// <summary>
        /// Converts this color from sRGB space to linear space.
        /// </summary>
        /// <returns>A Color in linear space.</returns>
        public Color ToLinear()
        {
            return new Color(Mathf.SRgbToLinear(R), Mathf.SRgbToLinear(G), Mathf.SRgbToLinear(B), A);
        }

        static readonly int[][] RGBSwizzle =
        {
            new[]
            {
                0,
                3,
                1
            },
            new[]
            {
                2,
                0,
                1
            },
            new[]
            {
                1,
                0,
                3
            },
            new[]
            {
                1,
                2,
                0
            },
            new[]
            {
                3,
                1,
                0
            },
            new[]
            {
                0,
                1,
                2
            },
        };

        /// <summary>
        /// Creates RGB color from Hue[0-360], Saturation[0-1] and Value[0-1].
        /// </summary>
        /// <param name="hue">The hue angle in degrees [0-360].</param>
        /// <param name="saturation">The saturation normalized [0-1].</param>
        /// <param name="value">The value normalized [0-1].</param>
        /// <param name="alpha">The alpha value. Default is 1.</param>
        /// <returns>The RGB color.</returns>
        public static Color FromHSV(float hue, float saturation, float value, float alpha = 1.0f)
        {
            float hDiv60 = hue / 60.0f;
            float hDiv60Floor = (float)Math.Floor(hDiv60);
            float hDiv60Fraction = hDiv60 - hDiv60Floor;

            float[] rgbValues =
            {
                value,
                value * (1.0f - saturation),
                value * (1.0f - (hDiv60Fraction * saturation)),
                value * (1.0f - ((1.0f - hDiv60Fraction) * saturation)),
            };

            int swizzleIndex = ((int)hDiv60Floor) % 6;

            return new Color(rgbValues[RGBSwizzle[swizzleIndex][0]],
                             rgbValues[RGBSwizzle[swizzleIndex][1]],
                             rgbValues[RGBSwizzle[swizzleIndex][2]],
                             alpha);
        }

        /// <summary>
        /// Creates RGB color from Hue[0-360], Saturation[0-1] and Value[0-1] paked to XYZ vector.
        /// </summary>
        /// <param name="hsv">The HSV color.</param>
        /// <param name="alpha">The alpha value. Default is 1.</param>
        /// <returns>The RGB color.</returns>
        public static Color FromHSV(Vector3 hsv, float alpha = 1.0f)
        {
            return FromHSV(hsv.X, hsv.Y, hsv.Z, alpha);
        }

        /// <summary>
        /// Linearly interpolates between colors a and b by t.
        /// </summary>
        /// <param name="a">Color a</param>
        /// <param name="b">Color b</param>
        /// <param name="t">Float for combining a and b</param>
        public static Color Lerp(Color a, Color b, float t)
        {
            return new Color(a.R + (b.R - a.R) * t, a.G + (b.G - a.G) * t, a.B + (b.B - a.B) * t, a.A + (b.A - a.A) * t);
        }

        /// <summary>
        /// Linearly interpolates between colors a and b by t.
        /// </summary>
        /// <param name="a">Color a</param>
        /// <param name="b">Color b</param>
        /// <param name="t">Float for combining a and b</param>
<<<<<<< HEAD
        /// <param name="result">Result</param>
=======
        /// <param name="result">The result.</param>
>>>>>>> fc27fa22
        public static void Lerp(ref Color a, ref Color b, float t, out Color result)
        {
            result = new Color(a.R + (b.R - a.R) * t, a.G + (b.G - a.G) * t, a.B + (b.B - a.B) * t, a.A + (b.A - a.A) * t);
        }

        /// <summary>
        /// Adds two colors.
        /// </summary>
        /// <param name="a">The first color.</param>
        /// <param name="b">The second color.</param>
        /// <returns>The result of the operator.</returns>
        public static Color operator +(Color a, Color b)
        {
            return new Color(a.R + b.R, a.G + b.G, a.B + b.B, a.A + b.A);
        }

        /// <summary>
        /// Divides color by the scale factor.
        /// </summary>
        /// <param name="a">The first color.</param>
        /// <param name="b">The division factor.</param>
        /// <returns>The result of the operator.</returns>
        public static Color operator /(Color a, float b)
        {
            return new Color(a.R / b, a.G / b, a.B / b, a.A / b);
        }

        /// <summary>
        /// Compares two colors.
        /// </summary>
        /// <param name="lhs">The left.</param>
        /// <param name="rhs">The right.</param>
        /// <returns>True if colors are equal, otherwise false.</returns>
        public static bool operator ==(Color lhs, Color rhs)
        {
            return lhs.Equals(ref rhs);
        }

        /// <summary>
        /// Compares two colors.
        /// </summary>
        /// <param name="lhs">The left.</param>
        /// <param name="rhs">The right.</param>
        /// <returns>True if colors are not equal, otherwise false.</returns>
        public static bool operator !=(Color lhs, Color rhs)
        {
            return !lhs.Equals(ref rhs);
        }

        /// <summary>
        /// Performs an implicit conversion from <see cref="Color"/> to <see cref="Vector3"/>.
        /// </summary>
        /// <param name="c">The color.</param>
        /// <returns>
        /// The result of the conversion.
        /// </returns>
        public static implicit operator Vector3(Color c)
        {
            return new Vector3(c.R, c.G, c.B);
        }

        /// <summary>
        /// Performs an implicit conversion from <see cref="Color"/> to <see cref="Vector4"/>.
        /// </summary>
        /// <param name="c">The color.</param>
        /// <returns>
        /// The result of the conversion.
        /// </returns>
        public static implicit operator Vector4(Color c)
        {
            return new Vector4(c.R, c.G, c.B, c.A);
        }

        /// <summary>
        /// Performs an implicit conversion from <see cref="Vector4"/> to <see cref="Color"/>.
        /// </summary>
        /// <param name="v">The vector.</param>
        /// <returns>
        /// The result of the conversion.
        /// </returns>
        public static implicit operator Color(Vector4 v)
        {
            return new Color(v.X, v.Y, v.Z, v.W);
        }

        /// <summary>
        /// Performs an implicit conversion from <see cref="Vector3"/> to <see cref="Color"/>.
        /// </summary>
        /// <param name="v">The vector.</param>
        /// <returns>
        /// The result of the conversion.
        /// </returns>
        public static implicit operator Color(Vector3 v)
        {
            return new Color(v.X, v.Y, v.Z);
        }

        /// <summary>
        /// Multiplies color components by the other color components.
        /// </summary>
        /// <param name="a">The first color.</param>
        /// <param name="b">The second color.</param>
        /// <returns>The result of the operator.</returns>
        public static Color operator *(Color a, Color b)
        {
            return new Color(a.R * b.R, a.G * b.G, a.B * b.B, a.A * b.A);
        }

        /// <summary>
        /// Multiplies color components by the scale factor.
        /// </summary>
        /// <param name="a">The color.</param>
        /// <param name="b">The scale.</param>
        /// <returns>The result of the operator.</returns>
        public static Color operator *(Color a, float b)
        {
            return new Color(a.R * b, a.G * b, a.B * b, a.A * b);
        }

        /// <summary>
        /// Multiplies color components by the scale factor.
        /// </summary>
        /// <param name="b">The scale.</param>
        /// <param name="a">The color.</param>
        /// <returns>The result of the operator.</returns>
        public static Color operator *(float b, Color a)
        {
            return new Color(a.R * b, a.G * b, a.B * b, a.A * b);
        }

        /// <summary>
        /// Subtracts one color from the another.
        /// </summary>
        /// <param name="a">The first color.</param>
        /// <param name="b">The second color.</param>
        /// <returns>The result of the operator.</returns>
        public static Color operator -(Color a, Color b)
        {
            return new Color(a.R - b.R, a.G - b.G, a.B - b.B, a.A - b.A);
        }

        /// <summary>
        /// Returns the color with RGB channels multiplied by the given scale factor. The alpha channels remains the same.
        /// </summary>
        /// <param name="multiplier">The multiplier.</param>
        /// <returns>The modified color.</returns>
        public Color RGBMultiplied(float multiplier)
        {
            return new Color(R * multiplier, G * multiplier, B * multiplier, A);
        }

        /// <summary>
        /// Returns the color with RGB channels multiplied by the given color. The alpha channels remains the same.
        /// </summary>
        /// <param name="multiplier">The multiplier.</param>
        /// <returns>The modified color.</returns>
        public Color RGBMultiplied(Color multiplier)
        {
            return new Color(R * multiplier.R, G * multiplier.G, B * multiplier.B, A);
        }

        /// <summary>
        /// Converts the color to HSV color space (returned as vector).
        /// </summary>
        /// <returns>The HSV color.</returns>
        public Vector3 ToHSV()
        {
            float RGBMin = Mathf.Min(R, G, B);
            float RGBMax = Mathf.Max(R, G, B);
            float RGBRange = RGBMax - RGBMin;

            float Hue;
            if (Mathf.NearEqual(RGBMax, RGBMin))
                Hue = 0.0f;
            else if (Mathf.NearEqual(RGBMax, R))
                Hue = ((((G - B) / RGBRange) * 60.0f) + 360.0f) % 360.0f;
            else if (Mathf.NearEqual(RGBMax, G))
                Hue = (((B - R) / RGBRange) * 60.0f) + 120.0f;
            else if (Mathf.NearEqual(RGBMax, B))
                Hue = (((R - G) / RGBRange) * 60.0f) + 240.0f;
            else
                Hue = 0.0f;

            float Saturation = Mathf.IsZero(RGBMax) ? 0.0f : RGBRange / RGBMax;
            float Value = RGBMax;

            return new Vector3(Hue, Saturation, Value);
        }

        /// <summary>
        /// Convert color from the RGB color space to HSV color space.
        /// </summary>
        /// <param name="rgbColor">Color of the RGB.</param>
        /// <param name="h">The output Hue.</param>
        /// <param name="s">The output Saturation.</param>
        /// <param name="v">The output Value.</param>
        public static void RGBToHSV(Color rgbColor, out float h, out float s, out float v)
        {
            if ((rgbColor.B > rgbColor.G) && (rgbColor.B > rgbColor.R))
                RGBToHSVHelper(4f, rgbColor.B, rgbColor.R, rgbColor.G, out h, out s, out v);
            else if (rgbColor.G <= rgbColor.R)
                RGBToHSVHelper(0f, rgbColor.R, rgbColor.G, rgbColor.B, out h, out s, out v);
            else
                RGBToHSVHelper(2f, rgbColor.G, rgbColor.B, rgbColor.R, out h, out s, out v);
        }

        private static void RGBToHSVHelper(float offset, float dominantcolor, float colorone, float colortwo, out float h, out float s, out float v)
        {
            v = dominantcolor;
            if (Mathf.IsZero(v))
            {
                s = 0f;
                h = 0f;
            }
            else
            {
                var single = colorone <= colortwo ? colorone : colortwo;
                float vv = v - single;
                if (Mathf.IsZero(vv))
                {
                    s = 0f;
                    h = offset + (colorone - colortwo);
                }
                else
                {
                    s = vv / v;
                    h = offset + (colorone - colortwo) / vv;
                }
                h = h / 6f;
                if (h < 0f)
                    h = h + 1f;
            }
        }

        /// <summary>
        /// Adjusts the contrast of a color.
        /// </summary>
        /// <param name="value">The color whose contrast is to be adjusted.</param>
        /// <param name="contrast">The amount by which to adjust the contrast.</param>
        /// <param name="result">When the method completes, contains the adjusted color.</param>
        public static void AdjustContrast(ref Color value, float contrast, out Color result)
        {
            result.A = value.A;
            result.R = 0.5f + contrast * (value.R - 0.5f);
            result.G = 0.5f + contrast * (value.G - 0.5f);
            result.B = 0.5f + contrast * (value.B - 0.5f);
        }

        /// <summary>
        /// Adjusts the contrast of a color.
        /// </summary>
        /// <param name="value">The color whose contrast is to be adjusted.</param>
        /// <param name="contrast">The amount by which to adjust the contrast.</param>
        /// <returns>The adjusted color.</returns>
        public static Color AdjustContrast(Color value, float contrast)
        {
            return new Color(
                0.5f + contrast * (value.R - 0.5f),
                0.5f + contrast * (value.G - 0.5f),
                0.5f + contrast * (value.B - 0.5f),
                value.A);
        }

        /// <summary>
        /// Adjusts the saturation of a color.
        /// </summary>
        /// <param name="value">The color whose saturation is to be adjusted.</param>
        /// <param name="saturation">The amount by which to adjust the saturation.</param>
        /// <param name="result">When the method completes, contains the adjusted color.</param>
        public static void AdjustSaturation(ref Color value, float saturation, out Color result)
        {
            float grey = value.R * 0.2125f + value.G * 0.7154f + value.B * 0.0721f;

            result.A = value.A;
            result.R = grey + saturation * (value.R - grey);
            result.G = grey + saturation * (value.G - grey);
            result.B = grey + saturation * (value.B - grey);
        }

        /// <summary>
        /// Adjusts the saturation of a color.
        /// </summary>
        /// <param name="value">The color whose saturation is to be adjusted.</param>
        /// <param name="saturation">The amount by which to adjust the saturation.</param>
        /// <returns>The adjusted color.</returns>
        public static Color AdjustSaturation(Color value, float saturation)
        {
            float grey = value.R * 0.2125f + value.G * 0.7154f + value.B * 0.0721f;

            return new Color(
                grey + saturation * (value.R - grey),
                grey + saturation * (value.G - grey),
                grey + saturation * (value.B - grey),
                value.A);
        }

        /// <summary>
        /// Premultiplies the color components by the alpha value.
        /// </summary>
        /// <param name="value">The color to premultiply.</param>
        /// <returns>A color with premultiplied alpha.</returns>
        public static Color PremultiplyAlpha(Color value)
        {
            return new Color(value.R * value.A, value.G * value.A, value.B * value.A, value.A);
        }

        /// <summary>
        /// Returns a nicely formatted string of this color.
        /// </summary>
        public override string ToString()
        {
            return $"RGBA({R:F3}, {G:F3}, {B:F3}, {A:F3})";
        }

        /// <summary>
        /// Returns a nicely formatted string of this color.
        /// </summary>
        /// <param name="format"></param>
        public string ToString(string format)
        {
            return $"RGBA({R.ToString(format)}, {G.ToString(format)}, {B.ToString(format)}, {A.ToString(format)})";
        }
    }
}<|MERGE_RESOLUTION|>--- conflicted
+++ resolved
@@ -577,11 +577,7 @@
         /// <param name="a">Color a</param>
         /// <param name="b">Color b</param>
         /// <param name="t">Float for combining a and b</param>
-<<<<<<< HEAD
-        /// <param name="result">Result</param>
-=======
         /// <param name="result">The result.</param>
->>>>>>> fc27fa22
         public static void Lerp(ref Color a, ref Color b, float t, out Color result)
         {
             result = new Color(a.R + (b.R - a.R) * t, a.G + (b.G - a.G) * t, a.B + (b.B - a.B) * t, a.A + (b.A - a.A) * t);
