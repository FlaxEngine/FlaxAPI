REM Press Build->Build Solution (F6) or Build->Build FlaxEngine (Shift+F6) to invoke this script automatically form Visual Studio Enviroment
@echo off

set outputDir=..\Source\Bin\Editor
set outputAssembliesDir=%outputDir%\Assemblies

if exist %outputDir% (
	echo Copy Flax assemblies
	if not exist "%outputAssembliesDir%" (
		mkdir "%outputAssembliesDir%"
	)
	
	if [%~1]==[] (
		xcopy /i /s /y "FlaxEngine\bin" "%outputAssembliesDir%" /exclude:excludedFileList.txt
		xcopy /i /s /y "FlaxEditor\bin" "%outputAssembliesDir%" /exclude:excludedFileList.txt
	)
	if [%~1]==[-Engine] (
		xcopy /i /s /y "FlaxEngine\bin" "%outputAssembliesDir%" /exclude:excludedFileList.txt
	)
	if [%~1]==[-Editor] (
		xcopy /i /s /y "FlaxEditor\bin" "%outputAssembliesDir%" /exclude:excludedFileList.txt
	)
	REM TODO: Warn the user if he passed an invalid argument
	echo Done!
)
<<<<<<< HEAD
REM Remove "REM" from lines below to enable automatic flax update with your custom DLLs, and change name of your current project
REM if [%~1]==[-Editor] (
REM start /wait taskkill /f /im FlaxEditor.exe /t
REM start "Flax Editor - Development Mode" "%outputDir%\..\Win64\FlaxEditor.exe" -project "%userprofile%\Documents\Flax Projects\MyProject"
REM )
=======
REM Remove "#REM" from lines below to enable automatic flax update with your custom DLLs, and change name of your current project
REM taskkill /f /im FlaxEditor.exe /t
REM "%outputDir%\..\Win64\FlaxEditor.exe" -project "%userprofile%\Documents\Flax Projects\MyProject"
>>>>>>> eb1d04d1
<|MERGE_RESOLUTION|>--- conflicted
+++ resolved
@@ -23,14 +23,9 @@
 	REM TODO: Warn the user if he passed an invalid argument
 	echo Done!
 )
-<<<<<<< HEAD
+
 REM Remove "REM" from lines below to enable automatic flax update with your custom DLLs, and change name of your current project
 REM if [%~1]==[-Editor] (
 REM start /wait taskkill /f /im FlaxEditor.exe /t
 REM start "Flax Editor - Development Mode" "%outputDir%\..\Win64\FlaxEditor.exe" -project "%userprofile%\Documents\Flax Projects\MyProject"
-REM )
-=======
-REM Remove "#REM" from lines below to enable automatic flax update with your custom DLLs, and change name of your current project
-REM taskkill /f /im FlaxEditor.exe /t
-REM "%outputDir%\..\Win64\FlaxEditor.exe" -project "%userprofile%\Documents\Flax Projects\MyProject"
->>>>>>> eb1d04d1
+REM )