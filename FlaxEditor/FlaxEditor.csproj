﻿<?xml version="1.0" encoding="utf-8"?>
<Project ToolsVersion="14.0" DefaultTargets="Build" xmlns="http://schemas.microsoft.com/developer/msbuild/2003">
  <Import Project="$(MSBuildExtensionsPath)\$(MSBuildToolsVersion)\Microsoft.Common.props" Condition="Exists('$(MSBuildExtensionsPath)\$(MSBuildToolsVersion)\Microsoft.Common.props')" />
  <PropertyGroup>
    <Configuration Condition=" '$(Configuration)' == '' ">Debug</Configuration>
    <Platform Condition=" '$(Platform)' == '' ">AnyCPU</Platform>
    <ProjectGuid>{D534E201-9DC6-4A26-B7FB-CEB3E16A58B1}</ProjectGuid>
    <OutputType>Library</OutputType>
    <AppDesignerFolder>Properties</AppDesignerFolder>
    <RootNamespace>FlaxEditor</RootNamespace>
    <AssemblyName>FlaxEditor</AssemblyName>
    <TargetFrameworkVersion>v4.5.2</TargetFrameworkVersion>
    <FileAlignment>512</FileAlignment>
    <TargetFrameworkProfile />
  </PropertyGroup>
  <PropertyGroup Condition=" '$(Configuration)|$(Platform)' == 'Debug|AnyCPU' ">
    <DebugSymbols>true</DebugSymbols>
    <DebugType>full</DebugType>
    <Optimize>false</Optimize>
    <OutputPath>bin\Debug\</OutputPath>
    <DefineConstants>TRACE;DEBUG;FLAX_ASSERTIONS</DefineConstants>
    <ErrorReport>prompt</ErrorReport>
    <WarningLevel>4</WarningLevel>
    <AllowUnsafeBlocks>true</AllowUnsafeBlocks>
    <DocumentationFile>bin\Debug\FlaxEditor.xml</DocumentationFile>
  </PropertyGroup>
  <PropertyGroup Condition=" '$(Configuration)|$(Platform)' == 'Release|AnyCPU' ">
    <DebugType>pdbonly</DebugType>
    <Optimize>true</Optimize>
    <OutputPath>bin\Release\</OutputPath>
    <DefineConstants>TRACE</DefineConstants>
    <ErrorReport>prompt</ErrorReport>
    <WarningLevel>4</WarningLevel>
    <AllowUnsafeBlocks>true</AllowUnsafeBlocks>
    <DocumentationFile>bin\Release\FlaxEditor.xml</DocumentationFile>
  </PropertyGroup>
  <ItemGroup>
    <Reference Include="System" />
    <Reference Include="System.Xml" />
  </ItemGroup>
  <ItemGroup>
    <Compile Include="API\BinaryAssets\PreviewsCache.cs" />
    <Compile Include="API\BinaryAssets\PreviewsCache.Gen.cs" />
    <Compile Include="API\Editor.cs" />
    <Compile Include="API\Editor.Gen.cs" />
    <Compile Include="API\Static\ScriptsBuilder.cs" />
    <Compile Include="API\Static\ScriptsBuilder.Gen.cs" />
    <Compile Include="Content\GUI\ContentView.cs" />
    <Compile Include="Content\GUI\NavigationBar.cs" />
    <Compile Include="Content\GUI\NavigationButton.cs" />
<<<<<<< HEAD
    <Compile Include="CustomEditors\CustomEditor.cs" />
    <Compile Include="CustomEditors\Editors\GenericEditor.cs" />
    <Compile Include="CustomEditors\Editors\StringEditor.cs" />
    <Compile Include="CustomEditors\Elements\SpaceElement.cs" />
    <Compile Include="CustomEditors\Elements\TextBoxElement.cs" />
    <Compile Include="CustomEditors\Elements\VerticalPanelElement.cs" />
    <Compile Include="CustomEditors\ValueContainer.cs" />
=======
    <Compile Include="Content\Import\AssetFileEntry.cs" />
    <Compile Include="Content\Import\FileEntry.cs" />
    <Compile Include="Content\Import\ImportFilesDialog.cs" />
    <Compile Include="Content\Import\ModelFileEntry.cs" />
    <Compile Include="Content\Import\TextureFileEntry.cs" />
>>>>>>> efcc1ef4
    <Compile Include="GUI\RenamePopup.cs" />
    <Compile Include="Content\Proxy\BinaryAssetProxy.cs" />
    <Compile Include="Content\Proxy\ContentProxy.cs" />
    <Compile Include="Content\Items\AssetItem.cs" />
    <Compile Include="Content\Items\BinaryAssetItem.cs" />
    <Compile Include="Content\Items\ContentFolder.cs" />
    <Compile Include="Content\Items\ContentItem.cs" />
    <Compile Include="Content\Items\JsonAssetItem.cs" />
    <Compile Include="Content\Items\NewItem.cs" />
    <Compile Include="Content\Items\SceneItem.cs" />
    <Compile Include="Content\Items\ScriptItem.cs" />
    <Compile Include="Content\Proxy\AssetProxy.cs" />
    <Compile Include="Content\Proxy\CubeTextureProxy.cs" />
    <Compile Include="Content\Proxy\FontProxy.cs" />
    <Compile Include="Content\Proxy\IESProfileProxy.cs" />
    <Compile Include="Content\Proxy\JsonAssetProxy.cs" />
    <Compile Include="Content\Proxy\MaterialInstanceProxy.cs" />
    <Compile Include="Content\Proxy\MaterialProxy.cs" />
    <Compile Include="Content\Proxy\ModelProxy.cs" />
    <Compile Include="Content\Proxy\PreviewsCacheProxy.cs" />
    <Compile Include="Content\Proxy\SceneProxy.cs" />
    <Compile Include="Content\Proxy\ScriptProxy.cs" />
    <Compile Include="Content\Proxy\SpriteAtlasProxy.cs" />
    <Compile Include="Content\Proxy\TextureProxy.cs" />
    <Compile Include="Content\Thumbnails\ThumbnailRequest.cs" />
    <Compile Include="Content\Tree\ContentTreeNode.cs" />
    <Compile Include="Content\Tree\MainContentTreeNode.cs" />
    <Compile Include="CustomEditors\CustomEditorPresenter.cs" />
    <Compile Include="CustomEditors\Elements\ButtonElement.cs" />
    <Compile Include="CustomEditors\Elements\GroupElement.cs" />
    <Compile Include="CustomEditors\LayoutElement.cs" />
    <Compile Include="CustomEditors\LayoutElementsContainer.cs" />
    <Compile Include="Gizmo\GizmoBase.cs" />
    <Compile Include="Gizmo\GizmosCollection.cs" />
    <Compile Include="Gizmo\IGizmoOwner.cs" />
    <Compile Include="Gizmo\TransformGizmo.cs" />
    <Compile Include="Gizmo\TransformGizmo.Draw.cs" />
    <Compile Include="Gizmo\TransformGizmo.Selection.cs" />
    <Compile Include="Gizmo\TransformGizmo.Settings.cs" />
    <Compile Include="Gizmo\TransformGizmo.Types.cs" />
    <Compile Include="GUI\Dialogs\ColorPickerDialog.cs" />
    <Compile Include="GUI\Dialogs\ColorSelector.cs" />
    <Compile Include="GUI\Dialogs\Dialog.cs" />
    <Compile Include="GUI\Drag\DragAssets.cs" />
    <Compile Include="GUI\Drag\DragHelper.cs" />
    <Compile Include="GUI\Drag\DragItems.cs" />
    <Compile Include="GUI\MainMenu.cs" />
    <Compile Include="GUI\MainMenuButton.cs" />
    <Compile Include="GUI\StatusBar.cs" />
    <Compile Include="GUI\ToolStrip.cs" />
    <Compile Include="GUI\ToolStripButton.cs" />
    <Compile Include="GUI\ToolStripSeparator.cs" />
    <Compile Include="History\HistoryStack.cs" />
    <Compile Include="History\IHistoryAction.cs" />
    <Compile Include="History\UndoActionObject.cs" />
    <Compile Include="IEditable.cs" />
    <Compile Include="Modules\CodeEditingModule.cs" />
    <Compile Include="Modules\ContentDatabaseModule.cs" />
    <Compile Include="Modules\ContentEditingModule.cs" />
    <Compile Include="Modules\ContentImportingModule.cs" />
    <Compile Include="Modules\EditorModule.cs" />
    <Compile Include="Modules\ProgressReportingModule.cs" />
    <Compile Include="Modules\SceneEditingModule.cs" />
    <Compile Include="Modules\SceneModule.cs" />
    <Compile Include="Modules\ScriptingModule.cs" />
    <Compile Include="Modules\SimulationModule.cs" />
    <Compile Include="Content\Thumbnails\ThumbnailsModule.cs" />
    <Compile Include="Modules\UIModule.cs" />
    <Compile Include="Modules\WindowsModule.cs" />
    <Compile Include="Properties\AssemblyInfo.cs" />
    <Compile Include="SceneGraph\ActorNode.cs" />
    <Compile Include="SceneGraph\ActorNodeWithIcon.cs" />
    <Compile Include="SceneGraph\Actors\CameraNode.cs" />
    <Compile Include="SceneGraph\Actors\DirectionalLightNode.cs" />
    <Compile Include="SceneGraph\Actors\EnvironmentProbeNode.cs" />
    <Compile Include="SceneGraph\Actors\PointLightNode.cs" />
    <Compile Include="SceneGraph\Actors\SkyboxNode.cs" />
    <Compile Include="SceneGraph\Actors\SkyNode.cs" />
    <Compile Include="SceneGraph\Actors\SpotLightNode.cs" />
    <Compile Include="SceneGraph\GUI\ActorTreeNode.cs" />
    <Compile Include="SceneGraph\ISceneTreeNode.cs" />
    <Compile Include="SceneGraph\RootNode.cs" />
    <Compile Include="SceneGraph\SceneGraphFactory.cs" />
    <Compile Include="SceneGraph\SceneNode.cs" />
    <Compile Include="SceneGraph\SceneTreeNodeBase.cs" />
    <Compile Include="States\BuildingLightingState.cs" />
    <Compile Include="States\ChangingScenesState.cs" />
    <Compile Include="States\ClosingState.cs" />
    <Compile Include="States\EditingSceneState.cs" />
    <Compile Include="States\EditorState.cs" />
    <Compile Include="States\EditorStateMachine.cs" />
    <Compile Include="States\InvalidStateException.cs" />
    <Compile Include="States\LoadingState.cs" />
    <Compile Include="States\PlayingState.cs" />
    <Compile Include="States\ReloadingScriptsState.cs" />
    <Compile Include="Surface\Archetypes\Constants.cs" />
    <Compile Include="Surface\Archetypes\Layers.cs" />
    <Compile Include="Surface\Archetypes\Material.cs" />
    <Compile Include="Surface\Archetypes\Math.cs" />
    <Compile Include="Surface\Archetypes\Packing.cs" />
    <Compile Include="Surface\Archetypes\Parameters.cs" />
    <Compile Include="Surface\Archetypes\Textures.cs" />
    <Compile Include="Surface\Archetypes\Tools.cs" />
    <Compile Include="Surface\Constants.cs" />
    <Compile Include="Surface\ContextMenu\VisjectCM.cs" />
    <Compile Include="Surface\ContextMenu\VisjectCMGroup.cs" />
    <Compile Include="Surface\ContextMenu\VisjectCMItem.cs" />
    <Compile Include="Surface\Elements\AssetSelect.cs" />
    <Compile Include="Surface\Elements\BoolValue.cs" />
    <Compile Include="Surface\Elements\Box.cs" />
    <Compile Include="Surface\ConnectionType.cs" />
    <Compile Include="Surface\Elements\ColorValue.cs" />
    <Compile Include="Surface\Elements\ComboBoxElement.cs" />
    <Compile Include="Surface\Elements\FloatValue.cs" />
    <Compile Include="Surface\Elements\InputBox.cs" />
    <Compile Include="Surface\Elements\InteagerValue.cs" />
    <Compile Include="Surface\Elements\OutputBox.cs" />
    <Compile Include="Surface\Elements\TextView.cs" />
    <Compile Include="Surface\GroupArchetype.cs" />
    <Compile Include="Surface\IParametersDependantNode.cs" />
    <Compile Include="Surface\IVisjectSurfaceOwner.cs" />
    <Compile Include="Surface\NodeArchetype.cs" />
    <Compile Include="Surface\NodeElementArchetype.cs" />
    <Compile Include="Surface\NodeElementType.cs" />
    <Compile Include="Surface\NodeFactory.cs" />
    <Compile Include="Surface\NodeFlags.cs" />
    <Compile Include="Surface\ParameterType.cs" />
    <Compile Include="Surface\SurfaceMeta.cs" />
    <Compile Include="Surface\SurfaceNode.cs" />
    <Compile Include="Surface\ISurfaceNodeElement.cs" />
    <Compile Include="Surface\SurfaceNodeElementControl.cs" />
    <Compile Include="Surface\SurfaceParameter.cs" />
    <Compile Include="Surface\SurfaceStyle.cs" />
    <Compile Include="Surface\SurfaceType.cs" />
    <Compile Include="Surface\TransformCoordinateSystem.cs" />
    <Compile Include="Surface\VisjectSurface.Connecting.cs" />
    <Compile Include="Surface\VisjectSurface.ContextMenu.cs" />
    <Compile Include="Surface\VisjectSurface.cs" />
    <Compile Include="Surface\VisjectSurface.DragDrop.cs" />
    <Compile Include="Surface\VisjectSurface.Mouse.cs" />
    <Compile Include="Surface\VisjectSurface.Paramaters.cs" />
    <Compile Include="Surface\VisjectSurface.Serialization.cs" />
    <Compile Include="Undo\EditorUndo.cs" />
    <Compile Include="Undo\UndoBlock.cs" />
    <Compile Include="Utilities\DuplicateScenes.cs" />
    <Compile Include="Utilities\QueryFilterHelper.cs" />
    <Compile Include="Viewport\EditorGizmoViewport.cs" />
    <Compile Include="Viewport\EditorViewport.cs" />
    <Compile Include="Viewport\EditorViewportArcBallCam.cs" />
    <Compile Include="Viewport\EditorViewportFPSCam.cs" />
    <Compile Include="Viewport\MainEditorGizmoViewport.cs" />
    <Compile Include="Viewport\Previews\CubeTexturePreview.cs" />
    <Compile Include="Viewport\Previews\MaterialPreview.cs" />
    <Compile Include="Viewport\Previews\ModelPreview.cs" />
    <Compile Include="Viewport\Widgets\ViewportWidgetButton.cs" />
    <Compile Include="Viewport\Widgets\ViewportWidgetsContainer.cs" />
    <Compile Include="Windows\Assets\AssetEditorWindow.cs" />
    <Compile Include="Windows\Assets\CubeTextureWindow.cs" />
    <Compile Include="Windows\Assets\IESProfileWindow.cs" />
    <Compile Include="Windows\Assets\MaterialInstanceWindow.cs" />
    <Compile Include="Windows\Assets\MaterialWindow.cs" />
    <Compile Include="Windows\Assets\ModelWindow.cs" />
    <Compile Include="Windows\ContentWindow.ContextMenu.cs" />
    <Compile Include="Windows\ContentWindow.cs" />
    <Compile Include="Windows\ContentWindow.Navigation.cs" />
    <Compile Include="Windows\DebugLogWindow.cs" />
    <Compile Include="Windows\EditGameWindow.cs" />
    <Compile Include="Windows\EditorWindow.cs" />
    <Compile Include="Undo\Undo.cs" />
    <Compile Include="Utilities\Extenstions.cs" />
    <Compile Include="Utilities\MemberComparison.cs" />
    <Compile Include="Utilities\Utils.cs" />
    <Compile Include="Windows\GameWindow.cs" />
    <Compile Include="Windows\PropertiesWindow.cs" />
    <Compile Include="Windows\SceneEditorWindow.cs" />
    <Compile Include="Windows\SceneTreeWindow.cs" />
    <Compile Include="Windows\ToolboxWindow.cs" />
  </ItemGroup>
  <ItemGroup>
    <ProjectReference Include="..\FlaxEngine\FlaxEngine.csproj">
      <Project>{7a23adf2-cab0-4ed9-9edc-d9a2b9e51b21}</Project>
      <Name>FlaxEngine</Name>
    </ProjectReference>
  </ItemGroup>
  <ItemGroup />
  <Import Project="$(MSBuildToolsPath)\Microsoft.CSharp.targets" />
  <Target Name="AfterBuild">
    <Exec Command="call &quot;$(SolutionDir)onbuild.bat&quot;" Condition=" '$(OS)' == 'Windows_NT' " />
  </Target>
</Project><|MERGE_RESOLUTION|>--- conflicted
+++ resolved
@@ -48,7 +48,11 @@
     <Compile Include="Content\GUI\ContentView.cs" />
     <Compile Include="Content\GUI\NavigationBar.cs" />
     <Compile Include="Content\GUI\NavigationButton.cs" />
-<<<<<<< HEAD
+    <Compile Include="Content\Import\AssetFileEntry.cs" />
+    <Compile Include="Content\Import\FileEntry.cs" />
+    <Compile Include="Content\Import\ImportFilesDialog.cs" />
+    <Compile Include="Content\Import\ModelFileEntry.cs" />
+    <Compile Include="Content\Import\TextureFileEntry.cs" />
     <Compile Include="CustomEditors\CustomEditor.cs" />
     <Compile Include="CustomEditors\Editors\GenericEditor.cs" />
     <Compile Include="CustomEditors\Editors\StringEditor.cs" />
@@ -56,13 +60,6 @@
     <Compile Include="CustomEditors\Elements\TextBoxElement.cs" />
     <Compile Include="CustomEditors\Elements\VerticalPanelElement.cs" />
     <Compile Include="CustomEditors\ValueContainer.cs" />
-=======
-    <Compile Include="Content\Import\AssetFileEntry.cs" />
-    <Compile Include="Content\Import\FileEntry.cs" />
-    <Compile Include="Content\Import\ImportFilesDialog.cs" />
-    <Compile Include="Content\Import\ModelFileEntry.cs" />
-    <Compile Include="Content\Import\TextureFileEntry.cs" />
->>>>>>> efcc1ef4
     <Compile Include="GUI\RenamePopup.cs" />
     <Compile Include="Content\Proxy\BinaryAssetProxy.cs" />
     <Compile Include="Content\Proxy\ContentProxy.cs" />
