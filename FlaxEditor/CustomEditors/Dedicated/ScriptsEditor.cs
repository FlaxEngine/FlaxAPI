--- conflicted
+++ resolved
@@ -598,13 +598,9 @@
                     TooltipText = "Script reference",
                     AutoFocus = true,
                     IsScrollable = false,
-<<<<<<< HEAD
                     Color = FlaxEngine.GUI.Style.Current.ForegroundGrey,
-=======
-                    Color = new Color(0.7f),
                     Parent = group.Panel,
                     Bounds = new Rectangle(scriptToggle.Right, 0.5f, dragIconSize, dragIconSize),
->>>>>>> b076a190
                     Margin = new Margin(1),
                     Brush = new SpriteBrush(Editor.Instance.Icons.DragBar12),
                     Tag = script,
