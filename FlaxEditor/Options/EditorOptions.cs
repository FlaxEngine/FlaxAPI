--- conflicted
+++ resolved
@@ -41,11 +41,11 @@
         public SourceCodeOptions SourceCode = new SourceCodeOptions();
 
         /// <summary>
-<<<<<<< HEAD
         /// The theme options.
         /// </summary>
         public ThemeOptions Theme = new ThemeOptions();
-=======
+
+        /// <summary>
         /// The custom settings collection. Can be used by the editor plugins to provide customization for options. Key is a settings tab name and the value is the serialized settings object (for a custom editor).
         /// </summary>
         public readonly Dictionary<string, string> CustomSettings = new Dictionary<string, string>();
@@ -64,6 +64,5 @@
             }
             return new T();
         }
->>>>>>> 07aeaf8b
     }
 }