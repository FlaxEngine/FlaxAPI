--- conflicted
+++ resolved
@@ -255,16 +255,12 @@
             ScriptsBuilder.CompilationBegin += OnCompilationBegin;
             ScriptsBuilder.CompilationError += OnCompilationError;
             ScriptsBuilder.CompilationWarning += OnCompilationWarning;
-<<<<<<< HEAD
-            Editor.StateMachine.StateChanged += StateMachineOnStateChanged;
 
             AddCommandsToController();
-=======
->>>>>>> f1fa5a34
         }
 
         /// <summary>
-        ///     Clears the log.
+        /// Clears the log.
         /// </summary>
         public void Clear()
         {
@@ -278,7 +274,7 @@
         }
 
         /// <summary>
-        ///     Adds the specified log entry.
+        /// Adds the specified log entry.
         /// </summary>
         /// <param name="desc">The log entry description.</param>
         public void Add(ref LogEntryDescription desc)
@@ -588,6 +584,8 @@
         /// <inheritdoc />
         public override void OnInit()
         {
+            base.OnInit();
+
             // TODO: restore cached buttons 'Checked' state from editor prefs
         }
 
