--- conflicted
+++ resolved
@@ -102,16 +102,7 @@
         private void GatherData()
         {
             // Clone options (edit cloned version, not the current ones)
-<<<<<<< HEAD
-            _options = new EditorOptions();
-            _options.General = Editor.Options.Options.General.DeepClone();
-            _options.Interface = Editor.Options.Options.Interface.DeepClone();
-            _options.Visual = Editor.Options.Options.Visual.DeepClone();
-            _options.SourceCode = Editor.Options.Options.SourceCode.DeepClone();
-            _options.Theme = Editor.Options.Options.Theme.DeepClone();
-=======
             _options = Editor.Options.Options.DeepClone();
->>>>>>> 07aeaf8b
 
             // Refresh tabs
             foreach (var c in _tabs.Children)
