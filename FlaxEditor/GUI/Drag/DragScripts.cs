// Copyright (c) 2012-2018 Wojciech Figat. All rights reserved.

using System;
using System.Collections.Generic;
using FlaxEngine;
using FlaxEngine.GUI;

namespace FlaxEditor.GUI.Drag
{
    public sealed class DragScripts : DragScripts<DragEventArgs>
    {
        public DragScripts(Func<Script, bool> validateFunction) : base(validateFunction)
        {
        }
    }

    /// <summary>
    /// Helper class for handling <see cref="Script"/> instance drag and drop.
    /// </summary>
    /// <seealso cref="Script" />
    public class DragScripts<U> : DragHelper<Script, U> where U : DragEventArgs
    {
        /// <summary>
        /// The default prefix for drag data used for <see cref="Script"/>.
        /// </summary>
        public const string DragPrefix = "SCRIPT!?";

<<<<<<< HEAD
        /// <inheritdoc />
        protected override void GatherObjects(DragDataText data, Func<Script, bool> validateFunc)
=======
        /// <summary>
        /// Creates a new DragHelper
        /// </summary>
        /// <param name="validateFunction">The validation function</param>
        public DragScripts(Func<Script, bool> validateFunction) : base(validateFunction)
>>>>>>> b040696b
        {
        }


        /// <inheritdoc/>
        public override DragData ToDragData(Script item) => GetDragData(item);

        /// <inheritdoc/>
        public override DragData ToDragData(IEnumerable<Script> items) => GetDragData(items);

        public static DragData GetDragData(Script item)
        {
            if (item == null)
                throw new ArgumentNullException();

            return new DragDataText(DragPrefix + item.ID.ToString("N"));
        }
        public static DragData GetDragData(IEnumerable<Script> items)
        {
            if (items == null)
                throw new ArgumentNullException();

            string text = DragPrefix;
            foreach (var item in items)
                text += item.ID.ToString("N") + '\n';

            return new DragDataText(text);
        }

        public override IEnumerable<Script> FromDragData(DragData data)
        {
            if (data is DragDataText dataText)
            {
                if (dataText.Text.StartsWith(DragPrefix))
                {
                    // Remove prefix and parse splitted names
                    var ids = dataText.Text.Remove(0, DragPrefix.Length).Split('\n');
                    var results = new List<Script>(ids.Length);
                    for (int i = 0; i < ids.Length; i++)
                    {
                        // Find element
                        Guid id;
                        if (Guid.TryParse(ids[i], out id))
                        {
                            var obj = FlaxEngine.Object.Find<Script>(ref id);

                            // Check it
                            if (obj != null)
                                results.Add(obj);
                        }
                    }

                    return results.ToArray();
                }
            }
            return new Script[0];
        }

        /// <summary>
        /// Tries to parse the drag data to validate if it has valid scripts darg.
        /// </summary>
        /// <param name="data">The data.</param>
        /// <returns>True if drag data has valid scripts, otherwise false.</returns>
        public static bool IsValidData(DragDataText data)
        {
            if (data.Text.StartsWith(DragPrefix))
            {
                // Remove prefix and parse splitted names
                var ids = data.Text.Remove(0, DragPrefix.Length).Split('\n');
                for (int i = 0; i < ids.Length; i++)
                {
                    // Find element
                    Guid id;
                    if (Guid.TryParse(ids[i], out id))
                    {
                        var obj = FlaxEngine.Object.Find<Script>(ref id);

                        // Check it
                        if (obj != null)
                            return true;
                    }
                }
            }

            return false;
        }
    }
}<|MERGE_RESOLUTION|>--- conflicted
+++ resolved
@@ -25,16 +25,11 @@
         /// </summary>
         public const string DragPrefix = "SCRIPT!?";
 
-<<<<<<< HEAD
-        /// <inheritdoc />
-        protected override void GatherObjects(DragDataText data, Func<Script, bool> validateFunc)
-=======
         /// <summary>
         /// Creates a new DragHelper
         /// </summary>
         /// <param name="validateFunction">The validation function</param>
         public DragScripts(Func<Script, bool> validateFunction) : base(validateFunction)
->>>>>>> b040696b
         {
         }
 
