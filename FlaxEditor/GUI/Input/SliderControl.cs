// Copyright (c) 2012-2019 Wojciech Figat. All rights reserved.

using System;
using System.Globalization;
using FlaxEngine;
using FlaxEngine.GUI;

namespace FlaxEditor.GUI.Input
{
    /// <summary>
    /// Float value editor with fixed size text box and slider.
    /// </summary>
    [HideInEditor]
    public class SliderControl : ContainerControl
    {
        /// <summary>
        /// The horizontal slider control.
        /// </summary>
        /// <seealso cref="FlaxEngine.GUI.Control" />
        [HideInEditor]
        protected class Slider : Control
        {
            /// <summary>
            /// The default size.
            /// </summary>
            public const int DefaultSize = 16;

            /// <summary>
            /// The default thickness.
            /// </summary>
            public const int DefaultThickness = 6;

            /// <summary>
            /// The default minimum size.
            /// </summary>
            public const int DefaultMinimumSize = 12;

            /// <summary>
            /// The minimum value (constant)
            /// </summary>
            public const float Minimum = 0.0f;

            /// <summary>
            /// The maximum value (constant).
            /// </summary>
            public const float Maximum = 100.0f;

            private float _value;
            private float _mouseOffset;

            // Thumb data
            private Rectangle _thumbRect;

            private bool _thumbClicked;
            private float _thumbCenter, _thumbSize;

            /// <summary>
            /// Gets or sets the value (normalized to range 0-100).
            /// </summary>
            public float Value
            {
                get => _value;
                set
                {
                    value = Mathf.Clamp(value, Minimum, Maximum);
                    if (!Mathf.NearEqual(value, _value))
                    {
                        _value = value;

                        // Update
                        updateThumb();
                        ValueChanged?.Invoke();
                    }
                }
            }

            /// <summary>
            /// Occurs when value gets changed.
            /// </summary>
            public Action ValueChanged;

            /// <summary>
            /// Gets a value indicating whether user is using a slider.
            /// </summary>
            public bool IsSliding => _thumbClicked;

            /// <summary>
            /// The color of the slider track line
            /// </summary>
            public Color TrackLineColor { get; set; }

            /// <summary>
            /// The color of the slider thumb when it's not selected
            /// </summary>
            public Color ThumbColor { get; set; }

            /// <summary>
            /// The color of the slider thumb when it's selected
            /// </summary>
            public Color ThumbColorSelected { get; set; }

            /// <summary>
            /// Occurs when sliding starts.
            /// </summary>
            public Action SlidingStart;

            /// <summary>
            /// Occurs when sliding ends.
            /// </summary>
            public Action SlidingEnd;

            /// <summary>
            /// Initializes a new instance of the <see cref="Slider"/> class.
            /// </summary>
            /// <param name="width">The width.</param>
            /// <param name="height">The height.</param>
            public Slider(float width, float height)
            : base(0, 0, width, height)
            {
<<<<<<< HEAD
                CanFocus = false;

                var style = Style.Current;
                TrackLineColor = style.BackgroundHighlighted;
                ThumbColor = style.BackgroundNormal;
                ThumbColorSelected = style.BackgroundSelected;
=======
                AutoFocus = false;
>>>>>>> 07aeaf8b
            }

            private void updateThumb()
            {
                // Cache data
                float trackSize = TrackSize;
                float range = Maximum - Minimum;
                _thumbSize = Mathf.Min(trackSize, Mathf.Max(trackSize / range * 10.0f, 30.0f));
                float pixelRange = trackSize - _thumbSize;
                float perc = (_value - Minimum) / range;
                float thumbPosition = (int)(perc * pixelRange);
                _thumbCenter = thumbPosition + _thumbSize / 2;
                _thumbRect = new Rectangle(thumbPosition + 4, (Height - DefaultThickness) / 2, _thumbSize - 8, DefaultThickness);
            }

            private void EndTracking()
            {
                // Check flag
                if (_thumbClicked)
                {
                    // Clear flag
                    _thumbClicked = false;

                    // End capturing mouse
                    EndMouseCapture();

                    SlidingEnd?.Invoke();
                }
            }

            /// <summary>
            /// Gets the size of the track.
            /// </summary>
            private float TrackSize => Width;

            /// <inheritdoc />
            public override void Draw()
            {
                base.Draw();

                // Draw track line
                var lineRect = new Rectangle(4, Height / 2, Width - 8, 1);
                Render2D.FillRectangle(lineRect, TrackLineColor);

                // Draw thumb
                Render2D.FillRectangle(_thumbRect, _thumbClicked ? ThumbColorSelected : ThumbColor);
            }

            /// <inheritdoc />
            public override void OnLostFocus()
            {
                base.OnLostFocus();

                EndTracking();
            }

            /// <inheritdoc />
            public override void OnMouseMove(Vector2 location)
            {
                if (_thumbClicked)
                {
                    Vector2 slidePosition = location + Root.TrackingMouseOffset;
                    float mousePosition = slidePosition.X;

                    float perc = (mousePosition - _mouseOffset - _thumbSize / 2) / (TrackSize - _thumbSize);
                    Value = perc * Maximum;
                }
            }

            /// <inheritdoc />
            public override bool OnMouseDown(Vector2 location, MouseButton buttons)
            {
                if (buttons == MouseButton.Left)
                {
                    // Remove focus
                    var parentWin = Root;
                    parentWin.FocusedControl?.Defocus();

                    float mousePosition = location.X;

                    if (_thumbRect.Contains(ref location))
                    {
                        // Start moving thumb
                        _thumbClicked = true;
                        _mouseOffset = mousePosition - _thumbCenter;

                        // Start capturing mouse
                        StartMouseCapture();

                        SlidingStart?.Invoke();
                    }
                    else
                    {
                        // Click change
                        Value += (mousePosition < _thumbCenter ? -1 : 1) * 10f;
                    }
                }

                return base.OnMouseDown(location, buttons);
            }

            /// <inheritdoc />
            public override bool OnMouseUp(Vector2 location, MouseButton buttons)
            {
                EndTracking();

                return base.OnMouseUp(location, buttons);
            }

            /// <inheritdoc />
            protected override void SetSizeInternal(ref Vector2 size)
            {
                base.SetSizeInternal(ref size);

                updateThumb();
            }
        }

        /// <summary>
        /// The slider.
        /// </summary>
        protected Slider _slider;

        /// <summary>
        /// The text box.
        /// </summary>
        protected TextBox _textBox;

        /// <summary>
        /// The text box size (rest will be the slider area).
        /// </summary>
        protected const float TextBoxSize = 30.0f;

        private float _value;
        private float _min, _max;

        private bool _valueIsChanging;

        /// <summary>
        /// Occurs when value gets changed.
        /// </summary>
        public event Action ValueChanged;

        /// <summary>
        /// Gets or sets the value.
        /// </summary>
        public float Value
        {
            get => _value;
            set
            {
                value = Mathf.Clamp(value, _min, _max);
                if (Math.Abs(_value - value) > Mathf.Epsilon)
                {
                    // Set value
                    _value = value;

                    // Update
                    _valueIsChanging = true;
                    UpdateText();
                    UpdateSlider();
                    _valueIsChanging = false;
                    OnValueChanged();
                }
            }
        }

        /// <summary>
        /// Gets or sets the minimum value.
        /// </summary>
        public float MinValue
        {
            get => _min;
            set
            {
                if (!Mathf.NearEqual(_min, value))
                {
                    if (value > _max)
                        throw new ArgumentException();

                    _min = value;
                    Value = Value;
                }
            }
        }

        /// <summary>
        /// Gets or sets the maximum value.
        /// </summary>
        public float MaxValue
        {
            get => _max;
            set
            {
                if (!Mathf.NearEqual(_max, value))
                {
                    if (value < _min)
                        throw new ArgumentException();

                    _max = value;
                    Value = Value;
                }
            }
        }

        /// <summary>
        /// Gets a value indicating whether user is using a slider.
        /// </summary>
        public bool IsSliding => _slider.IsSliding;

        /// <summary>
        /// Occurs when sliding starts.
        /// </summary>
        public event Action SlidingStart;

        /// <summary>
        /// Occurs when sliding ends.
        /// </summary>
        public event Action SlidingEnd;

        /// <summary>
        /// Initializes a new instance of the <see cref="SliderControl"/> class.
        /// </summary>
        /// <param name="value">The value.</param>
        /// <param name="x">The position x.</param>
        /// <param name="y">The position y.</param>
        /// <param name="width">The width.</param>
        /// <param name="min">The minimum value.</param>
        /// <param name="max">The maximum value.</param>
        public SliderControl(float value, float x = 0, float y = 0, float width = 120, float min = Single.MinValue, float max = Single.MaxValue)
        : base(x, y, width, TextBox.DefaultHeight)
        {
            _min = min;
            _max = max;
            _value = Mathf.Clamp(value, min, max);

            float split = Width - TextBoxSize;
            _slider = new Slider(split, Height)
            {
                Parent = this,
            };
            _slider.ValueChanged += SliderOnValueChanged;
            _slider.SlidingStart += SlidingStart;
            _slider.SlidingEnd += SlidingEnd;
            _textBox = new TextBox(false, split, Height, TextBoxSize)
            {
                Parent = this
            };
            _textBox.EditEnd += TextBoxOnEditEnd;
        }

        private void SliderOnValueChanged()
        {
            if (_valueIsChanging)
                return;

            Value = Mathf.Map(_slider.Value, Slider.Minimum, Slider.Maximum, MinValue, MaxValue);
        }

        private void TextBoxOnEditEnd()
        {
            if (_valueIsChanging)
                return;

            var text = _textBox.Text.Replace(',', '.');
            if (double.TryParse(text, NumberStyles.Float | NumberStyles.AllowThousands, CultureInfo.InvariantCulture, out var value))
            {
                Value = (float)Math.Round(value, 5);
            }
            else
            {
                UpdateText();
            }
        }

        /// <summary>
        /// Sets the limits from the attribute.
        /// </summary>
        /// <param name="limits">The limits.</param>
        public void SetLimits(RangeAttribute limits)
        {
            _min = limits.Min;
            _max = Mathf.Max(_min, limits.Max);
            Value = Value;
        }

        /// <summary>
        /// Updates the text of the textbox.
        /// </summary>
        protected virtual void UpdateText()
        {
            _textBox.Text = _value.ToString(CultureInfo.InvariantCulture);
        }

        /// <summary>
        /// Updates the slider value.
        /// </summary>
        protected virtual void UpdateSlider()
        {
            _slider.Value = Mathf.Map(_value, MinValue, MaxValue, Slider.Minimum, Slider.Maximum);
        }

        /// <summary>
        /// Called when value gets changed.
        /// </summary>
        protected virtual void OnValueChanged()
        {
            ValueChanged?.Invoke();
        }

        /// <inheritdoc />
        protected override void PerformLayoutSelf()
        {
            base.PerformLayoutSelf();

            float split = Width - TextBoxSize;
            _slider.Bounds = new Rectangle(0, 0, split, Height);
            _textBox.Bounds = new Rectangle(split, 0, TextBoxSize, Height);
        }
    }
}<|MERGE_RESOLUTION|>--- conflicted
+++ resolved
@@ -117,16 +117,10 @@
             public Slider(float width, float height)
             : base(0, 0, width, height)
             {
-<<<<<<< HEAD
-                CanFocus = false;
-
                 var style = Style.Current;
                 TrackLineColor = style.BackgroundHighlighted;
                 ThumbColor = style.BackgroundNormal;
                 ThumbColorSelected = style.BackgroundSelected;
-=======
-                AutoFocus = false;
->>>>>>> 07aeaf8b
             }
 
             private void updateThumb()
