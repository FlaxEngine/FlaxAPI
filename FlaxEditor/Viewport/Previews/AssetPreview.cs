--- conflicted
+++ resolved
@@ -80,13 +80,7 @@
         protected AssetPreview(bool useWidgets, ViewportCamera camera)
         : base(Object.New<SceneRenderTask>(), camera, useWidgets)
         {
-<<<<<<< HEAD
-            DockStyle = DockStyle.Fill;
-
             Task.ViewFlags = ViewFlags.DefaultAssetPreview;
-=======
-            Task.View.Flags = ViewFlags.DefaultAssetPreview;
->>>>>>> 2cc5d170
             Task.AllowGlobalCustomPostFx = false;
 
             var orbitRadius = 200.0f;
