--- conflicted
+++ resolved
@@ -126,11 +126,7 @@
         /// The content finder module.
         /// </summary>
         public readonly ContentFindingModule ContentFinding;
-<<<<<<< HEAD
-        
-=======
-
->>>>>>> fc27fa22
+
         /// <summary>
         /// The content editing
         /// </summary>
