// Copyright (c) 2012-2020 Wojciech Figat. All rights reserved.

using System;
using System.IO;
using System.Linq;
using FlaxEditor.Gizmo;
using FlaxEditor.GUI;
using FlaxEditor.GUI.ContextMenu;
using FlaxEditor.GUI.Dialogs;
using FlaxEditor.GUI.Input;
using FlaxEditor.SceneGraph;
using FlaxEditor.SceneGraph.Actors;
using FlaxEditor.Scripting;
using FlaxEditor.Utilities;
using FlaxEditor.Viewport.Cameras;
using FlaxEditor.Windows;
using FlaxEngine;
using FlaxEngine.GUI;
using DockHintWindow = FlaxEditor.GUI.Docking.DockHintWindow;
using MasterDockPanel = FlaxEditor.GUI.Docking.MasterDockPanel;

namespace FlaxEditor.Modules
{
    /// <summary>
    /// Manages Editor UI. Especially main window UI.
    /// </summary>
    /// <seealso cref="FlaxEditor.Modules.EditorModule" />
    public sealed class UIModule : EditorModule
    {
        private Label _progressLabel;
        private ProgressBar _progressBar;

        private ContextMenuButton _menuFileSaveScenes;
        private ContextMenuButton _menuFileCloseScenes;
        private ContextMenuButton _menuEditUndo;
        private ContextMenuButton _menuEditRedo;
        private ContextMenuButton _menuEditCut;
        private ContextMenuButton _menuEditCopy;
        private ContextMenuButton _menuEditDelete;
        private ContextMenuButton _menuEditDuplicate;
        private ContextMenuButton _menuEditSelectAll;
        private ContextMenuButton _menuSceneMoveActorToViewport;
        private ContextMenuButton _menuSceneAlignActorWithViewport;
        private ContextMenuButton _menuSceneAlignViewportWithActor;
        private ContextMenuButton _menuScenePilotActor;
        private ContextMenuButton _menuSceneCreateTerrain;
        private ContextMenuButton _menuGamePlay;
        private ContextMenuButton _menuGamePause;
        private ContextMenuButton _menuToolsBakeLightmaps;
        private ContextMenuButton _menuToolsClearLightmaps;
        private ContextMenuButton _menuToolsBakeAllEnvProbes;
        private ContextMenuButton _menuToolsBuildCSGMesh;
        private ContextMenuButton _menuToolsBuildNavMesh;
        private ContextMenuButton _menuToolsCancelBuilding;
        private ContextMenuButton _menuToolsSetTheCurrentSceneViewAsDefault;
        private ContextMenuChildMenu _menuWindowApplyWindowLayout;

        private ToolStripButton _toolStripUndo;
        private ToolStripButton _toolStripRedo;
        private ToolStripButton _toolStripTranslate;
        private ToolStripButton _toolStripRotate;
        private ToolStripButton _toolStripScale;
        private ToolStripButton _toolStripPlay;
        private ToolStripButton _toolStripPause;
        private ToolStripButton _toolStripStep;

        /// <summary>
        /// The main menu control.
        /// </summary>
        public MainMenu MainMenu;

        /// <summary>
        /// The tool strip control.
        /// </summary>
        public ToolStrip ToolStrip;

        /// <summary>
        /// The master dock panel for all Editor windows.
        /// </summary>
        public MasterDockPanel MasterPanel = new MasterDockPanel();

        /// <summary>
        /// The status strip control.
        /// </summary>
        public StatusBar StatusBar;

        /// <summary>
        /// The visject surface background texture. Cached to be used globally.
        /// </summary>
        public Texture VisjectSurfaceBackground;

        /// <summary>
        /// Gets the File menu.
        /// </summary>
        public MainMenuButton MenuFile { get; private set; }

        /// <summary>
        /// Gets the Edit menu.
        /// </summary>
        public MainMenuButton MenuEdit { get; private set; }

        /// <summary>
        /// Gets the Scene menu.
        /// </summary>
        public MainMenuButton MenuScene { get; private set; }

        /// <summary>
        /// Gets the Game menu.
        /// </summary>
        public MainMenuButton MenuGame { get; private set; }

        /// <summary>
        /// Gets the Tools menu.
        /// </summary>
        public MainMenuButton MenuTools { get; private set; }

        /// <summary>
        /// Gets the Window menu.
        /// </summary>
        public MainMenuButton MenuWindow { get; private set; }

        /// <summary>
        /// Gets the Help menu.
        /// </summary>
        public MainMenuButton MenuHelp { get; private set; }

        internal UIModule(Editor editor)
        : base(editor)
        {
            InitOrder = -90;
        }

        /// <summary>
        /// Unchecks toolstrip pause button.
        /// </summary>
        public void UncheckPauseButton()
        {
            if (_toolStripPause != null)
                _toolStripPause.Checked = false;
        }

        /// <summary>
        /// Checks if toolstrip pause button is being checked.
        /// </summary>
        public bool IsPauseButtonChecked => _toolStripPause != null && _toolStripPause.Checked;

        /// <summary>
        /// Updates the toolstrip.
        /// </summary>
        public void UpdateToolstrip()
        {
            if (ToolStrip == null)
                return;

            var undoRedo = Editor.Undo;
            var gizmo = Editor.MainTransformGizmo;
            var state = Editor.StateMachine.CurrentState;

            // Update buttons
            bool canEditScene = state.CanEditScene;
            bool canEnterPlayMode = state.CanEnterPlayMode && Level.IsAnySceneLoaded;
            //
            _toolStripUndo.Enabled = canEditScene && undoRedo.CanUndo;
            _toolStripRedo.Enabled = canEditScene && undoRedo.CanRedo;
            //
            var gizmoMode = gizmo.ActiveMode;
            _toolStripTranslate.Checked = gizmoMode == TransformGizmoBase.Mode.Translate;
            _toolStripRotate.Checked = gizmoMode == TransformGizmoBase.Mode.Rotate;
            _toolStripScale.Checked = gizmoMode == TransformGizmoBase.Mode.Scale;
            //
            var play = _toolStripPlay;
            var pause = _toolStripPause;
            var step = _toolStripStep;
            play.Enabled = canEnterPlayMode;
            if (Editor.StateMachine.IsPlayMode)
            {
                play.Checked = false;
                play.Icon = Editor.Icons.Stop32;
                pause.Enabled = true;
                pause.Checked = Editor.StateMachine.PlayingState.IsPaused;
                pause.AutoCheck = false;
                step.Enabled = true;
            }
            else
            {
                play.Checked = Editor.Simulation.IsPlayModeRequested;
                play.Icon = Editor.Icons.Play32;
                pause.Enabled = canEnterPlayMode;
                pause.AutoCheck = true;
                step.Enabled = false;
            }
        }

        /// <summary>
        /// Adds the menu button.
        /// </summary>
        /// <param name="group">The group.</param>
        /// <param name="text">The text.</param>
        /// <param name="clicked">The button clicked event.</param>
        /// <returns>The created menu item.</returns>
        public ContextMenuButton AddMenuButton(string group, string text, Action clicked)
        {
            var menuGroup = MainMenu.GetButton(group) ?? MainMenu.AddButton(group);
            return menuGroup.ContextMenu.AddButton(text, clicked);
        }

        /// <summary>
        /// Updates the status bar.
        /// </summary>
        public void UpdateStatusBar()
        {
            if (StatusBar == null)
                return;

            Color color;
            if (Editor.StateMachine.IsPlayMode)
            {
                color = Color.OrangeRed;
            }
            else
            {
                color = Style.Current.BackgroundSelected;
            }

            StatusBar.Text = Editor.StateMachine.CurrentState.Status ?? "Ready";
            StatusBar.StatusColor = color;
        }

        internal bool ProgressVisible
        {
            get => _progressLabel?.Parent.Visible ?? false;
            set
            {
                if (_progressLabel != null)
                    _progressLabel.Parent.Visible = value;
            }
        }

        internal void UpdateProgress(string text, float progress)
        {
            if (_progressLabel != null)
                _progressLabel.Text = text;
            if (_progressBar != null)
                _progressBar.Value = progress * 100.0f;
        }

        /// <inheritdoc />
        public override void OnInit()
        {
            Editor.Windows.MainWindowClosing += OnMainWindowClosing;
            var mainWindow = Editor.Windows.MainWindow.GUI;

            // Update window background
            mainWindow.BackgroundColor = Style.Current.Background;

            InitMainMenu(mainWindow);
            InitToolstrip(mainWindow);
            InitStatusBar(mainWindow);
            InitDockPanel(mainWindow);

            // Add dummy control for drawing the main window borders if using a custom style
            if (!Editor.Options.Options.Interface.UseNativeWindowSystem)
            {
                mainWindow.AddChild(new CustomWindowBorderControl
                {
                    Size = Vector2.Zero,
                });
            }
        }

        private class CustomWindowBorderControl : Control
        {
            /// <inheritdoc />
            public override void Draw()
            {
                var win = RootWindow.Window;
                if (win.IsMaximized)
                    return;

                var style = Style.Current;
                var color = style.BackgroundSelected;
                var rect = new Rectangle(0.5f, 0.5f, Parent.Width - 1.0f, Parent.Height - 1.0f - StatusBar.DefaultHeight);
                Render2D.DrawLine(rect.UpperLeft, rect.UpperRight, color);
                Render2D.DrawLine(rect.UpperLeft, rect.BottomLeft, color);
                Render2D.DrawLine(rect.UpperRight, rect.BottomRight, color);
            }
        }

        /// <inheritdoc />
        public override void OnEndInit()
        {
            Editor.MainTransformGizmo.ModeChanged += UpdateToolstrip;
            Editor.StateMachine.StateChanged += StateMachineOnStateChanged;
            Editor.Undo.UndoDone += OnUndoEvent;
            Editor.Undo.RedoDone += OnUndoEvent;
            Editor.Undo.ActionDone += OnUndoEvent;

            UpdateToolstrip();
        }

        private void OnUndoEvent(IUndoAction action)
        {
            UpdateToolstrip();
        }

        private void StateMachineOnStateChanged()
        {
            UpdateToolstrip();
            UpdateStatusBar();
        }

        /// <inheritdoc />
        public override void OnExit()
        {
            // Cleanup dock panel hint proxy windows (Flax will destroy them by var but it's better to clear them earlier)
            DockHintWindow.Proxy.Dispose();
        }

        internal void CreateStyle()
        {
            var style = new Style();

            // Metro Style colors
            style.Background = Color.FromBgra(0xFF1C1C1C);
            style.LightBackground = Color.FromBgra(0xFF2D2D30);
            style.Foreground = Color.FromBgra(0xFFFFFFFF);
            style.ForegroundDisabled = new Color(0.6f);
            style.BackgroundHighlighted = Color.FromBgra(0xFF54545C);
            style.BorderHighlighted = Color.FromBgra(0xFF6A6A75);
            style.BackgroundSelected = Color.FromBgra(0xFF007ACC);
            style.BorderSelected = Color.FromBgra(0xFF1C97EA);
            style.BackgroundNormal = Color.FromBgra(0xFF3F3F46);
            style.BorderNormal = Color.FromBgra(0xFF54545C);
            style.TextBoxBackground = Color.FromBgra(0xFF333337);
            style.TextBoxBackgroundSelected = Color.FromBgra(0xFF3F3F46);
            style.DragWindow = style.BackgroundSelected * 0.7f;
            style.ProgressNormal = Color.FromBgra(0xFF0ad328);

            // Color picking
            ColorValueBox.ShowPickColorDialog += ShowPickColorDialog;

            // Fonts
            var options = Editor.Options.Options;
            style.FontTitle = options.Interface.TitleFont.GetFont();
            style.FontLarge = options.Interface.LargeFont.GetFont();
            style.FontMedium = options.Interface.MediumFont.GetFont();
            style.FontSmall = options.Interface.SmallFont.GetFont();

            // Icons
            style.ArrowDown = Editor.Icons.ArrowDown12;
            style.ArrowRight = Editor.Icons.ArrowRight12;
            style.Search = Editor.Icons.Search12;
            style.Settings = Editor.Icons.Settings12;
            style.Cross = Editor.Icons.Cross12;
            style.CheckBoxIntermediate = Editor.Icons.CheckBoxIntermediate12;
            style.CheckBoxTick = Editor.Icons.CheckBoxTick12;
            style.StatusBarSizeGrip = Editor.Icons.StatusBarSizeGrip12;
            style.Translate = Editor.Icons.Translate16;
            style.Rotate = Editor.Icons.Rotate16;
            style.Scale = Editor.Icons.Scale16;

            style.SharedTooltip = new Tooltip();

            VisjectSurfaceBackground = FlaxEngine.Content.LoadAsyncInternal<Texture>("Editor/VisjectSurface");

            // Set as default
            Style.Current = style;
        }

        private IColorPickerDialog ShowPickColorDialog(Control targetControl, Color initialValue, ColorValueBox.ColorPickerEvent colorChanged, ColorValueBox.ColorPickerClosedEvent pickerClosed, bool useDynamicEditing)
        {
            var dialog = new ColorPickerDialog(initialValue, colorChanged, pickerClosed, useDynamicEditing);
            dialog.Show(targetControl);

            // Place dialog nearby the target control
            if (targetControl != null)
            {
                var targetControlDesktopCenter = targetControl.ClientToScreen(targetControl.Size * 0.5f);
                var desktopSize = Platform.GetMonitorBounds(targetControlDesktopCenter);
                var pos = targetControlDesktopCenter + new Vector2(10.0f, -dialog.Height * 0.5f);
                var dialogEnd = pos + dialog.Size;
                var desktopEnd = desktopSize.BottomRight - new Vector2(10.0f);
                if (dialogEnd.X >= desktopEnd.X || dialogEnd.Y >= desktopEnd.Y)
                    pos = targetControl.ClientToScreen(Vector2.Zero) - new Vector2(10.0f + dialog.Width, dialog.Height);
                dialog.RootWindow.Window.Position = pos;
            }

            return dialog;
        }

        private void InitMainMenu(RootControl mainWindow)
        {
            MainMenu = new MainMenu(mainWindow);
            MainMenu.Parent = mainWindow;

            // File
            MenuFile = MainMenu.AddButton("File");
            var cm = MenuFile.ContextMenu;
            cm.VisibleChanged += OnMenuFileShowHide;
            cm.AddButton("Save All", "Ctrl+S", Editor.SaveAll);
            _menuFileSaveScenes = cm.AddButton("Save scenes", Editor.Scene.SaveScenes);
            _menuFileCloseScenes = cm.AddButton("Close scenes", Editor.Scene.CloseAllScenes);
            cm.AddSeparator();
            cm.AddButton("Open Visual Studio project", Editor.Instance.CodeEditing.OpenSolution);
            cm.AddButton("Regenerate solution file", () => ScriptsBuilder.GenerateProject(true, true));
            cm.AddButton("Recompile scripts", ScriptsBuilder.Compile);
            cm.AddSeparator();
            cm.AddButton("Open project...", OpenProject);
            cm.AddSeparator();
            if (Editor.IsDevInstance())
            {
                cm.AddButton("Regenerate Engine API", () => ScriptsBuilder.Internal_GenerateApi(ScriptsBuilder.ApiEngineType.Engine));
                cm.AddButton("Regenerate Editor API", () => ScriptsBuilder.Internal_GenerateApi(ScriptsBuilder.ApiEngineType.Editor));
                cm.AddSeparator();
            }
            cm.AddButton("Exit", "Alt+F4", () => Editor.Windows.MainWindow.Close(ClosingReason.User));

            // Edit
            MenuEdit = MainMenu.AddButton("Edit");
            cm = MenuEdit.ContextMenu;
            cm.VisibleChanged += OnMenuEditShowHide;
            _menuEditUndo = cm.AddButton(string.Empty, "Ctrl+Z", Editor.PerformUndo);
            _menuEditRedo = cm.AddButton(string.Empty, "Ctrl+Y", Editor.PerformRedo);
            cm.AddSeparator();
            _menuEditCut = cm.AddButton("Cut", "Ctrl+X", Editor.SceneEditing.Cut);
            _menuEditCopy = cm.AddButton("Copy", "Ctrl+C", Editor.SceneEditing.Copy);
            cm.AddButton("Paste", "Ctrl+V", Editor.SceneEditing.Paste);
            cm.AddSeparator();
            _menuEditDelete = cm.AddButton("Delete", "Del", Editor.SceneEditing.Delete);
            _menuEditDuplicate = cm.AddButton("Duplicate", "Ctrl+D", Editor.SceneEditing.Duplicate);
            cm.AddSeparator();
            _menuEditSelectAll = cm.AddButton("Select all", "Ctrl+A", Editor.SceneEditing.SelectAllScenes);
            cm.AddButton("Find", "Ctrl+F", Editor.Windows.SceneWin.Search);

            // Scene
            MenuScene = MainMenu.AddButton("Scene");
            cm = MenuScene.ContextMenu;
            cm.VisibleChanged += OnMenuSceneShowHide;
            _menuSceneMoveActorToViewport = cm.AddButton("Move actor to viewport", MoveActorToViewport);
            _menuSceneAlignActorWithViewport = cm.AddButton("Align actor with viewport", AlignActorWithViewport);
            _menuSceneAlignViewportWithActor = cm.AddButton("Align viewport with actor", AlignViewportWithActor);
            _menuScenePilotActor = cm.AddButton("Pilot actor", PilotActor);
            cm.AddSeparator();
            _menuSceneCreateTerrain = cm.AddButton("Create terrain", CreateTerrain);

            // Game
            MenuGame = MainMenu.AddButton("Game");
            cm = MenuGame.ContextMenu;
            cm.VisibleChanged += OnMenuGameShowHide;
            _menuGamePlay = cm.AddButton("Play", "F5", Editor.Simulation.RequestStartPlay);
            _menuGamePause = cm.AddButton("Pause", "F6", Editor.Simulation.RequestPausePlay);

            // Tools
            MenuTools = MainMenu.AddButton("Tools");
            cm = MenuTools.ContextMenu;
            cm.VisibleChanged += OnMenuToolsShowHide;
            _menuToolsBakeLightmaps = cm.AddButton("Bake lightmaps", "Ctrl+F10", Editor.BakeLightmapsOrCancel);
            _menuToolsClearLightmaps = cm.AddButton("Clear lightmaps data", Editor.ClearLightmaps);
            _menuToolsBakeAllEnvProbes = cm.AddButton("Bake all env probes", BakeAllEnvProbes);
            _menuToolsBuildCSGMesh = cm.AddButton("Build CSG mesh", BuildCSG);
            _menuToolsBuildNavMesh = cm.AddButton("Build Nav Mesh", BuildNavMesh);
            cm.AddSeparator();
            cm.AddButton("Game Cooker", Editor.Windows.GameCookerWin.FocusOrShow);
            _menuToolsCancelBuilding = cm.AddButton("Cancel building game", () => GameCooker.Cancel());
            cm.AddSeparator();
            cm.AddButton("Profiler", Editor.Windows.ProfilerWin.FocusOrShow);
            cm.AddSeparator();
            _menuToolsSetTheCurrentSceneViewAsDefault = cm.AddButton("Set current scene view as project default", SetTheCurrentSceneViewAsDefault);
            cm.AddButton("Take screenshot", "F12", Editor.Windows.TakeScreenshot);
            cm.AddSeparator();
            cm.AddButton("Plugin Exporter", PluginExporterDialog.ShowIt);
            cm.AddButton("Plugins", () => Editor.Windows.PluginsWin.Show());
            cm.AddButton("Options", () => Editor.Windows.EditorOptionsWin.Show());

            // Window
            MenuWindow = MainMenu.AddButton("Window");
            cm = MenuWindow.ContextMenu;
            cm.VisibleChanged += OnMenuWindowVisibleChanged;
            cm.AddButton("Content", Editor.Windows.ContentWin.FocusOrShow);
            cm.AddButton("Scene Tree", Editor.Windows.SceneWin.FocusOrShow);
            cm.AddButton("Toolbox", Editor.Windows.ToolboxWin.FocusOrShow);
            cm.AddButton("Properties", Editor.Windows.PropertiesWin.FocusOrShow);
            cm.AddButton("Game", Editor.Windows.GameWin.FocusOrShow);
            cm.AddButton("Editor", Editor.Windows.EditWin.FocusOrShow);
            cm.AddButton("Debug Log", Editor.Windows.DebugLogWin.FocusOrShow);
            cm.AddButton("Output Log", Editor.Windows.OutputLogWin.FocusOrShow);
            cm.AddButton("Graphics Quality", Editor.Windows.GraphicsQualityWin.FocusOrShow);
            cm.AddButton("Game Cooker", Editor.Windows.GameCookerWin.FocusOrShow);
            cm.AddButton("Profiler", Editor.Windows.ProfilerWin.FocusOrShow);
            cm.AddSeparator();
            cm.AddButton("Save window layout", Editor.Windows.SaveLayout);
            _menuWindowApplyWindowLayout = cm.AddChildMenu("Apply window layout");
            cm.AddButton("Restore default layout", Editor.Windows.LoadDefaultLayout);

            // Help
            MenuHelp = MainMenu.AddButton("Help");
            cm = MenuHelp.ContextMenu;
            cm.AddButton("Discord", () => Platform.OpenUrl(Constants.DiscordUrl));
            cm.AddButton("Documentation", () => Platform.OpenUrl(Constants.DocsUrl));
            cm.AddButton("Report an issue", () => Platform.OpenUrl(Constants.BugTrackerUrl));
            cm.AddSeparator();
            cm.AddButton("Official Website", () => Platform.OpenUrl(Constants.WebsiteUrl));
            cm.AddButton("Facebook Fanpage", () => Platform.OpenUrl(Constants.FacebookUrl));
            cm.AddButton("Youtube Channel", () => Platform.OpenUrl(Constants.YoutubeUrl));
            cm.AddButton("Twitter", () => Platform.OpenUrl(Constants.TwitterUrl));
            cm.AddSeparator();
            cm.AddButton("Information about Flax", () => new AboutDialog().Show());
        }

        private void InitToolstrip(RootControl mainWindow)
        {
            ToolStrip = new ToolStrip
            {
                Parent = mainWindow,
                Bounds = new Rectangle(0, MainMenu.Bottom, mainWindow.Width, 34),
            };

            ToolStrip.AddButton(Editor.Icons.Save32, Editor.SaveAll).LinkTooltip("Save all (Ctrl+S)");
            ToolStrip.AddSeparator();
            _toolStripUndo = (ToolStripButton)ToolStrip.AddButton(Editor.Icons.Undo32, Editor.PerformUndo).LinkTooltip("Undo (Ctrl+Z)");
            _toolStripRedo = (ToolStripButton)ToolStrip.AddButton(Editor.Icons.Redo32, Editor.PerformRedo).LinkTooltip("Redo (Ctrl+Y)");
            ToolStrip.AddSeparator();
            _toolStripTranslate = (ToolStripButton)ToolStrip.AddButton(Editor.Icons.Translate32, () => Editor.MainTransformGizmo.ActiveMode = TransformGizmoBase.Mode.Translate).LinkTooltip("Change Gizmo tool mode to Translate (1)");
            _toolStripRotate = (ToolStripButton)ToolStrip.AddButton(Editor.Icons.Rotate32, () => Editor.MainTransformGizmo.ActiveMode = TransformGizmoBase.Mode.Rotate).LinkTooltip("Change Gizmo tool mode to Rotate (2)");
            _toolStripScale = (ToolStripButton)ToolStrip.AddButton(Editor.Icons.Scale32, () => Editor.MainTransformGizmo.ActiveMode = TransformGizmoBase.Mode.Scale).LinkTooltip("Change Gizmo tool mode to Scale (3)");
            ToolStrip.AddSeparator();
            _toolStripPlay = (ToolStripButton)ToolStrip.AddButton(Editor.Icons.Play32, Editor.Simulation.RequestPlayOrStopPlay).LinkTooltip("Start/Stop simulation (F5)");
            _toolStripPause = (ToolStripButton)ToolStrip.AddButton(Editor.Icons.Pause32, Editor.Simulation.RequestResumeOrPause).LinkTooltip("Pause/Resume simulation(F6)");
            _toolStripStep = (ToolStripButton)ToolStrip.AddButton(Editor.Icons.Step32, Editor.Simulation.RequestPlayOneFrame).LinkTooltip("Step one frame in simulation");

            UpdateToolstrip();
        }

        private void InitStatusBar(RootControl mainWindow)
        {
            // Status Bar
            StatusBar = new StatusBar
            {
                Text = "Loading...",
                Parent = mainWindow,
                Offsets = new Margin(0, 0, -StatusBar.DefaultHeight, StatusBar.DefaultHeight),
            };

            // Progress bar with label
            const float progressBarWidth = 120.0f;
            const float progressBarHeight = 18;
            const float progressBarRightMargin = 4;
            const float progressBarLeftMargin = 4;
            var progressPanel = new Panel(ScrollBars.None)
            {
                Visible = false,
                AnchorPreset = AnchorPresets.StretchAll,
                Offsets = Margin.Zero,
                Parent = StatusBar,
            };
<<<<<<< HEAD
            _progressBar = new ProgressBar(
                                           progressPanel.Width - progressBarWidth - progressBarRightMargin,
                                           (StatusBar.Height - progressBarHeight) * 0.5f,
                                           progressBarWidth,
                                           progressBarHeight)
=======
            _progressBar = new ProgressBar
>>>>>>> 2cc5d170
            {
                AnchorPreset = AnchorPresets.MiddleRight,
                Parent = progressPanel,
                Offsets = new Margin(-progressBarWidth - progressBarRightMargin, progressBarWidth, progressBarHeight * -0.5f, progressBarHeight),
            };
            _progressLabel = new Label
            {
                HorizontalAlignment = TextAlignment.Far,
                AnchorPreset = AnchorPresets.HorizontalStretchMiddle,
                Parent = progressPanel,
                Offsets = new Margin(progressBarRightMargin, progressBarWidth + progressBarLeftMargin + progressBarRightMargin, 0, 0),
            };

            UpdateStatusBar();
        }

        private void InitDockPanel(RootControl mainWindow)
        {
            // Dock Panel
            MasterPanel.AnchorPreset = AnchorPresets.StretchAll;
            MasterPanel.Parent = mainWindow;
            MasterPanel.Offsets = new Margin(0, 0, ToolStrip.Bottom, StatusBar.Height);
        }

        private void OpenProject()
        {
            // Ask user to select project file
            var files = MessageBox.OpenFileDialog(Editor.Windows.MainWindow, null, "Project files (Project.xml)\0Project.xml\0All files (*.*)\0*.*\0", false, "Select project file");
            if (files != null && files.Length > 0)
            {
                Editor.OpenProject(files[0]);
            }
        }

        private void OnMenuFileShowHide(Control control)
        {
            if (control.Visible == false)
                return;
            var c = (ContextMenu)control;

            bool hasOpenedScene = Level.IsAnySceneLoaded;

            _menuFileSaveScenes.Enabled = hasOpenedScene;
            _menuFileCloseScenes.Enabled = hasOpenedScene;

            c.PerformLayout();
        }

        private void OnMenuEditShowHide(Control control)
        {
            if (control.Visible == false)
                return;

            var undoRedo = Editor.Undo;
            var hasSthSelected = Editor.SceneEditing.HasSthSelected;

            bool canUndo = undoRedo.CanUndo;
            _menuEditUndo.Enabled = canUndo;
            _menuEditUndo.Text = canUndo ? string.Format("Undo \'{0}\'", undoRedo.FirstUndoName) : "No undo";

            bool canRedo = undoRedo.CanRedo;
            _menuEditRedo.Enabled = canRedo;
            _menuEditRedo.Text = canRedo ? string.Format("Redo \'{0}\'", undoRedo.FirstRedoName) : "No redo";

            _menuEditCut.Enabled = hasSthSelected;
            _menuEditCopy.Enabled = hasSthSelected;
            _menuEditDelete.Enabled = hasSthSelected;
            _menuEditDuplicate.Enabled = hasSthSelected;
            _menuEditSelectAll.Enabled = Level.IsAnySceneLoaded;

            control.PerformLayout();
        }

        private void OnMenuSceneShowHide(Control control)
        {
            if (control.Visible == false)
                return;

            var selection = Editor.SceneEditing;
            bool hasActorSelected = selection.HasSthSelected && selection.Selection[0] is ActorNode;
            bool isPilotActorActive = Editor.Windows.EditWin.IsPilotActorActive;

            _menuSceneMoveActorToViewport.Enabled = hasActorSelected;
            _menuSceneAlignActorWithViewport.Enabled = hasActorSelected;
            _menuSceneAlignViewportWithActor.Enabled = hasActorSelected;
            _menuScenePilotActor.Enabled = hasActorSelected || isPilotActorActive;
            _menuScenePilotActor.Text = isPilotActorActive ? "Stop piloting actor" : "Pilot actor";
            _menuSceneCreateTerrain.Enabled = Level.IsAnySceneLoaded && Editor.StateMachine.CurrentState.CanEditScene && !Editor.StateMachine.IsPlayMode;

            control.PerformLayout();
        }

        private void OnMenuGameShowHide(Control control)
        {
            if (control.Visible == false)
                return;

            var c = (ContextMenu)control;
            bool isInPlayMode = Editor.StateMachine.IsPlayMode;
            _menuGamePlay.Enabled = !isInPlayMode;
            _menuGamePause.Enabled = isInPlayMode;

            c.PerformLayout();
        }

        private void OnMenuToolsShowHide(Control control)
        {
            if (control.Visible == false)
                return;

            var c = (ContextMenu)control;
            bool canBakeLightmaps = GPUDevice.Instance.Limits.IsComputeSupported;
            bool canEdit = Level.IsAnySceneLoaded && Editor.StateMachine.IsEditMode;
            bool isBakingLightmaps = Editor.ProgressReporting.BakeLightmaps.IsActive;
            _menuToolsBakeLightmaps.Enabled = (canEdit && canBakeLightmaps) || isBakingLightmaps;
            _menuToolsBakeLightmaps.Text = isBakingLightmaps ? "Cancel baking lightmaps" : "Bake lightmaps";
            _menuToolsClearLightmaps.Enabled = canEdit;
            _menuToolsBakeAllEnvProbes.Enabled = canEdit;
            _menuToolsBuildCSGMesh.Enabled = canEdit;
            _menuToolsBuildNavMesh.Enabled = canEdit;
            _menuToolsCancelBuilding.Enabled = GameCooker.IsRunning;
            _menuToolsSetTheCurrentSceneViewAsDefault.Enabled = Level.ScenesCount > 0;

            c.PerformLayout();
        }

        private void OnMenuWindowVisibleChanged(Control menu)
        {
            if (!menu.Visible)
                return;

            // Find layout to use
            var searchFolder = Globals.ProjectCacheFolder;
            var files = Directory.GetFiles(searchFolder, "Layout_*.xml", SearchOption.TopDirectoryOnly);
            var layouts = _menuWindowApplyWindowLayout.ContextMenu;
            layouts.DisposeAllItems();
            for (int i = 0; i < files.Length; i++)
            {
                var file = files[i];
                var name = file.Substring(searchFolder.Length + 8, file.Length - searchFolder.Length - 12);
                var button = layouts.AddButton(name, OnApplyLayoutButtonClicked);
                button.Tag = file;
            }
            _menuWindowApplyWindowLayout.Enabled = files.Length > 0;
        }

        private void OnApplyLayoutButtonClicked(ContextMenuButton button)
        {
            Editor.Windows.LoadLayout((string)button.Tag);
        }

        private void AlignViewportWithActor()
        {
            var selection = Editor.SceneEditing;
            if (selection.HasSthSelected && selection.Selection[0] is ActorNode node)
            {
                var actor = node.Actor;
                var viewport = Editor.Windows.EditWin.Viewport;
                ((FPSCamera)viewport.ViewportCamera).MoveViewport(actor.Transform);
            }
        }

        private void MoveActorToViewport()
        {
            var selection = Editor.SceneEditing;
            if (selection.HasSthSelected && selection.Selection[0] is ActorNode node)
            {
                var actor = node.Actor;
                var viewport = Editor.Windows.EditWin.Viewport;
                using (new UndoBlock(Undo, actor, "Move to viewport"))
                {
                    actor.Position = viewport.ViewPosition;
                }
            }
        }

        private void AlignActorWithViewport()
        {
            var selection = Editor.SceneEditing;
            if (selection.HasSthSelected && selection.Selection[0] is ActorNode node)
            {
                var actor = node.Actor;
                var viewport = Editor.Windows.EditWin.Viewport;
                using (new UndoBlock(Undo, actor, "Align with viewport"))
                {
                    actor.Position = viewport.ViewPosition;
                    actor.Orientation = viewport.ViewOrientation;
                }
            }
        }

        internal void PilotActor()
        {
            if (Editor.Windows.EditWin.IsPilotActorActive)
            {
                Editor.Windows.EditWin.EndPilot();
            }
            else
            {
                var selection = Editor.SceneEditing;
                if (selection.HasSthSelected && selection.Selection[0] is ActorNode node)
                {
                    Editor.Windows.EditWin.PilotActor(node.Actor);
                }
            }
        }

        internal void CreateTerrain()
        {
            new Tools.Terrain.CreateTerrainDialog().Show(Editor.Windows.MainWindow);
        }

        private void BakeAllEnvProbes()
        {
            Editor.Scene.ExecuteOnGraph(node =>
            {
                if (node is EnvironmentProbeNode envProbeNode && envProbeNode.IsActive)
                {
                    ((EnvironmentProbe)envProbeNode.Actor).Bake();
                    node.ParentScene.IsEdited = true;
                }

                return node.IsActive;
            });
        }

        private void BuildCSG()
        {
            var scenes = Level.Scenes;
            scenes.ToList().ForEach(x => x.BuildCSG(0));
            Editor.Scene.MarkSceneEdited(scenes);
        }

        private void BuildNavMesh()
        {
            var scenes = Level.Scenes;
            scenes.ToList().ForEach(x => x.BuildNavMesh(0));
            Editor.Scene.MarkSceneEdited(scenes);
        }

        private void SetTheCurrentSceneViewAsDefault()
        {
            var projectInfo = Editor.ProjectInfo;
            projectInfo.DefaultSceneId = Level.Scenes[0].ID;
            projectInfo.DefaultSceneSpawn = Editor.Windows.EditWin.Viewport.ViewRay;
            projectInfo.Save();
        }

        private void OnMainWindowClosing()
        {
            // Clear UI references (GUI cannot be used after window closing)
            MainMenu = null;
            ToolStrip = null;
            MasterPanel = null;
            StatusBar = null;
            _progressLabel = null;
            _progressBar = null;

            MenuFile = null;
            MenuGame = null;
            MenuEdit = null;
            MenuWindow = null;
            MenuScene = null;
            MenuTools = null;
            MenuHelp = null;
        }
    }
}<|MERGE_RESOLUTION|>--- conflicted
+++ resolved
@@ -553,15 +553,7 @@
                 Offsets = Margin.Zero,
                 Parent = StatusBar,
             };
-<<<<<<< HEAD
-            _progressBar = new ProgressBar(
-                                           progressPanel.Width - progressBarWidth - progressBarRightMargin,
-                                           (StatusBar.Height - progressBarHeight) * 0.5f,
-                                           progressBarWidth,
-                                           progressBarHeight)
-=======
             _progressBar = new ProgressBar
->>>>>>> 2cc5d170
             {
                 AnchorPreset = AnchorPresets.MiddleRight,
                 Parent = progressPanel,
