--- conflicted
+++ resolved
@@ -12,25 +12,17 @@
     public sealed class BuildSettings : SettingsBase
     {
         /// <summary>
-        /// The maximum amount of assets to include into a single assets package. Assets packages will split into several packages if need to.
+        /// The maximum amount of assets to include into a single assets package. Assets will be split into several packages if need to.
         /// </summary>
         [DefaultValue(256)]
-<<<<<<< HEAD
-        [EditorOrder(10), Limit(32, short.MaxValue), EditorDisplay("General", "Max assets per package"), Tooltip("The maximum amount of assets to include into a single assets package. Assets packages will split into several packages if need to.")]
-=======
         [EditorOrder(10), Limit(32, short.MaxValue), EditorDisplay("General", "Max assets per package"), Tooltip("The maximum amount of assets to include into a single assets package. Assets will be split into several packages if need to.")]
->>>>>>> 293658d1
         public int MaxAssetsPerPackage = 256;
 
         /// <summary>
-        /// The maximum size of the single assets package (in megabytes). Assets packages will split into several packages if need to.
+        /// The maximum size of the single assets package (in megabytes). Assets will be split into several packages if need to.
         /// </summary>
         [DefaultValue(256)]
-<<<<<<< HEAD
-        [EditorOrder(20), Limit(16, short.MaxValue), EditorDisplay("General", "Max package size (in MB)"), Tooltip("The maximum size of the single assets package (in megabytes). Assets packages will split into several packages if need to.")]
-=======
         [EditorOrder(20), Limit(16, short.MaxValue), EditorDisplay("General", "Max package size (in MB)"), Tooltip("The maximum size of the single assets package (in megabytes). Assets will be split into several packages if need to.")]
->>>>>>> 293658d1
         public int MaxPackageSizeMB = 256;
 
         /// <summary>
@@ -84,14 +76,14 @@
                         Name = "Windows 64bit",
                         Output = "Output\\Win64",
                         Platform = BuildPlatform.Windows64,
-                        Mode = BuildConfiguration.Release,
+                        Mode = BuildConfiguration.Development,
                     },
                     new BuildTarget
                     {
                         Name = "Windows 32bit",
                         Output = "Output\\Win32",
                         Platform = BuildPlatform.Windows32,
-                        Mode = BuildConfiguration.Release,
+                        Mode = BuildConfiguration.Development,
                     },
                 }
             },
