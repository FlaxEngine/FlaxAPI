// Copyright (c) 2012-2018 Wojciech Figat. All rights reserved.

using System;
using System.Collections.Generic;
using FlaxEditor.Surface.Elements;
using FlaxEngine.GUI;

namespace FlaxEditor.Surface.ContextMenu
{
    /// <summary>
    /// Drop panel for group of <see cref="VisjectCMItem"/>. It represents <see cref="GroupArchetype"/>.
    /// </summary>
    /// <seealso cref="FlaxEngine.GUI.DropPanel" />
    public sealed class VisjectCMGroup : DropPanel
    {
        /// <summary>
        /// The context menu.
        /// </summary>
        public readonly VisjectCM ContextMenu;

        /// <summary>
        /// The archetype.
        /// </summary>
        public readonly GroupArchetype Archetype;

        // A bit of a hack to make sure that the default group order is preserved
        internal int DefaultIndex;

        /// <summary>
        /// A computed score for the context menu order
        /// </summary>
        public float SortScore { get; private set; }

        /// <summary>
        /// Initializes a new instance of the <see cref="VisjectCMGroup"/> class.
        /// </summary>
        /// <param name="cm">The context menu.</param>
        /// <param name="archetype">The group archetype.</param>
        public VisjectCMGroup(VisjectCM cm, GroupArchetype archetype)
        {
            HeaderText = archetype.Name;
            ContextMenu = cm;
            Archetype = archetype;
        }

        /// <summary>
        /// Resets the view.
        /// </summary>
        public void ResetView()
        {
            SortScore = 0;
            // Remove filter
            for (int i = 0; i < _children.Count; i++)
            {
                if (_children[i] is VisjectCMItem item)
                {
                    item.UpdateFilter(null);
                    item.UpdateScore(null);
                }
            }
<<<<<<< HEAD

            if (ContextMenu.ShowExpanded)
                Open(false);
            else
                Close(false);
=======
            SortChildren();
            Close(false);
>>>>>>> 08729efa
            Visible = true;
        }

        /// <summary>
        /// Updates the filter.
        /// </summary>
        /// <param name="filterText">The filter text.</param>
        public void UpdateFilter(string filterText)
        {
            // Update items
            bool isAnyVisible = false;
            for (int i = 0; i < _children.Count; i++)
            {
                if (_children[i] is VisjectCMItem item)
                {
                    item.UpdateFilter(filterText);
                    isAnyVisible |= item.Visible;
                }
            }

            // Update itself
            if (isAnyVisible)
            {
                Open(false);
                Visible = true;
            }
            else
            {
                // Hide group if none of the items matched the filter
                Visible = false;
            }
        }

        /// <summary>
        /// Updates the sorting of the <see cref="VisjectCMItem"/>s of this <see cref="VisjectCMGroup"/>
        /// Also updates the <see cref="SortScore"/>
        /// </summary>
        /// <param name="selectedBox">The currently user-selected box</param>
        public void UpdateItemSort(Box selectedBox)
        {
            SortScore = 0;
            for (int i = 0; i < _children.Count; i++)
            {
                if (_children[i] is VisjectCMItem item)
                {
                    item.UpdateScore(selectedBox);

                    if (item.SortScore > SortScore)
                    {
                        SortScore = item.SortScore;
                    }
                }
            }

            if (selectedBox == null)
            {
                SortScore = 0;
            }

            SortChildren();
        }

        /// <inheritdoc/>
        public override int Compare(Control other)
        {
            if (other is VisjectCMGroup otherGroup)
            {
                int order = -1 * SortScore.CompareTo(otherGroup.SortScore);
                if (order == 0)
                {
                    order = DefaultIndex.CompareTo(otherGroup.DefaultIndex);
                }
                return order;
            }
            return base.Compare(other);
        }
    }
}<|MERGE_RESOLUTION|>--- conflicted
+++ resolved
@@ -58,16 +58,11 @@
                     item.UpdateScore(null);
                 }
             }
-<<<<<<< HEAD
-
+            SortChildren();
             if (ContextMenu.ShowExpanded)
                 Open(false);
             else
                 Close(false);
-=======
-            SortChildren();
-            Close(false);
->>>>>>> 08729efa
             Visible = true;
         }
 
